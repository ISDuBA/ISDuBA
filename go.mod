--- conflicted
+++ resolved
@@ -21,12 +21,9 @@
 	github.com/jackc/pgx/v5 v5.7.2
 	github.com/samber/slog-gin v1.14.0
 	github.com/sergi/go-diff v1.3.1
-<<<<<<< HEAD
 	github.com/swaggo/files v1.0.1
 	github.com/swaggo/gin-swagger v1.6.0
 	github.com/swaggo/swag v1.16.4
-=======
->>>>>>> f61463de
 	golang.org/x/oauth2 v0.25.0
 	golang.org/x/time v0.9.0
 	gomodules.xyz/jsonpatch/v2 v2.4.0
@@ -36,29 +33,19 @@
 require (
 	github.com/Intevation/gval v1.3.0 // indirect
 	github.com/Intevation/jsonpath v0.2.1 // indirect
-<<<<<<< HEAD
 	github.com/KyleBanks/depth v1.2.1 // indirect
-	github.com/ProtonMail/go-crypto v1.1.3 // indirect
-=======
 	github.com/ProtonMail/go-crypto v1.1.4 // indirect
->>>>>>> f61463de
 	github.com/ProtonMail/go-mime v0.0.0-20230322103455-7d82a3887f2f // indirect
 	github.com/bytedance/sonic v1.12.7 // indirect
 	github.com/bytedance/sonic/loader v0.2.2 // indirect
 	github.com/cloudflare/circl v1.5.0 // indirect
 	github.com/cloudwego/base64x v0.1.4 // indirect
-<<<<<<< HEAD
-	github.com/cloudwego/iasm v0.2.0 // indirect
 	github.com/gabriel-vasile/mimetype v1.4.8 // indirect
 	github.com/gin-contrib/sse v1.0.0 // indirect
 	github.com/go-openapi/jsonpointer v0.21.0 // indirect
 	github.com/go-openapi/jsonreference v0.21.0 // indirect
 	github.com/go-openapi/spec v0.21.0 // indirect
 	github.com/go-openapi/swag v0.23.0 // indirect
-=======
-	github.com/gabriel-vasile/mimetype v1.4.8 // indirect
-	github.com/gin-contrib/sse v1.0.0 // indirect
->>>>>>> f61463de
 	github.com/go-playground/locales v0.14.1 // indirect
 	github.com/go-playground/universal-translator v0.18.1 // indirect
 	github.com/go-playground/validator/v10 v10.23.0 // indirect
@@ -86,21 +73,12 @@
 	go.opentelemetry.io/otel v1.33.0 // indirect
 	go.opentelemetry.io/otel/trace v1.33.0 // indirect
 	golang.org/x/arch v0.13.0 // indirect
-<<<<<<< HEAD
-	golang.org/x/crypto v0.31.0 // indirect
-	golang.org/x/net v0.33.0 // indirect
-	golang.org/x/sync v0.10.0 // indirect
-	golang.org/x/sys v0.29.0 // indirect
-	golang.org/x/text v0.21.0 // indirect
-	golang.org/x/tools v0.28.0 // indirect
-	google.golang.org/protobuf v1.36.1 // indirect
-=======
 	golang.org/x/crypto v0.32.0 // indirect
 	golang.org/x/net v0.34.0 // indirect
 	golang.org/x/sync v0.10.0 // indirect
 	golang.org/x/sys v0.29.0 // indirect
 	golang.org/x/text v0.21.0 // indirect
+	golang.org/x/tools v0.28.0 // indirect
 	google.golang.org/protobuf v1.36.2 // indirect
->>>>>>> f61463de
 	gopkg.in/yaml.v3 v3.0.1 // indirect
 )