--- conflicted
+++ resolved
@@ -23,16 +23,10 @@
 func (m *Manager) Boot(ctx context.Context) error {
 	const (
 		sourcesSQL = `SELECT id, name, url, rate, slots, active, headers, ` +
-<<<<<<< HEAD
-			`strict_mode, insecure, signature_check, age, ignore_patterns, ` +
+			`strict_mode, secure, signature_check, age, ignore_patterns, ` +
 			`client_cert_public, client_cert_private, client_cert_passphrase, ` +
 			`checksum, checksum_ack, checksum_updated ` +
-			`FROM sources`
-=======
-			`strict_mode, secure, signature_check, age, ignore_patterns, ` +
-			`client_cert_public, client_cert_private, client_cert_passphrase ` +
 			`FROM sources ORDER BY id`
->>>>>>> 3bba79d5
 		feedsSQL = `SELECT id, label, sources_id, url, rolie, log_lvl::text FROM feeds`
 	)
 	if err := m.db.Run(
