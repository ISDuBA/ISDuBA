// This file is Free Software under the Apache-2.0 License
// without warranty, see README.md and LICENSES/Apache-2.0.txt for details.
//
// SPDX-License-Identifier: Apache-2.0
//
// SPDX-FileCopyrightText: 2024 German Federal Office for Information Security (BSI) <https://www.bsi.bund.de>
// Software-Engineering: 2024 Intevation GmbH <https://intevation.de>

package sources

import (
	"bytes"
	"context"
	"fmt"
	"log/slog"
	"math/rand/v2"
	"net/url"
	"regexp"
	"slices"
	"strconv"
	"strings"
	"sync"
	"time"

	"github.com/ISDuBA/ISDuBA/pkg/config"
	"github.com/ISDuBA/ISDuBA/pkg/database"
	"github.com/csaf-poc/csaf_distribution/v3/csaf"
	"github.com/jackc/pgx/v5"
	"github.com/jackc/pgx/v5/pgxpool"
)

type (
	// NoSuchEntryError is returned if a given feed or source does not exists.
	NoSuchEntryError string
	// InvalidArgumentError is returned if a given argument is unsuited.
	InvalidArgumentError string
)

// Error implements [builtin.error].
func (nsee NoSuchEntryError) Error() string { return string(nsee) }

// Error implements [builtin.error].
func (iae InvalidArgumentError) Error() string { return string(iae) }

// Is supports [errors.Is].
func (NoSuchEntryError) Is(target error) bool {
	_, ok := target.(NoSuchEntryError)
	return ok
}

// Is supports [errors.Is].
func (InvalidArgumentError) Is(target error) bool {
	_, ok := target.(InvalidArgumentError)
	return ok
}

// refreshDuration is the fallback duration for feeds to be checked for refresh.
const refreshDuration = time.Minute

type downloadJob struct {
	l location
	f *feed
}

// Manager fetches advisories from sources.
type Manager struct {
	cfg  *config.Config
	db   *database.DB
	fns  chan func(*Manager, context.Context)
	jobs chan downloadJob
	done bool
	rnd  *rand.Rand

	cipherKey []byte

	sources []*source

	pmdCache  *pmdCache
	keysCache *keysCache

	val csaf.RemoteValidator

	usedSlots int
	uniqueID  int64

	sourceChecker func(*Manager)
}

// SourceUpdateResult is return by UpdateSource.
type SourceUpdateResult int

const (
	// SourceUnchanged is returned if there was no change in the source.
	SourceUnchanged SourceUpdateResult = iota
	// SourceUpdated is returned if the source was updated.
	SourceUpdated
	// SourceDeactivated is returned if the source was deactivated during the update.
	SourceDeactivated
)

// Stats are some statistics about feeds and sources.
type Stats struct {
	Downloading int `json:"downloading"`
	Waiting     int `json:"waiting"`
}

// SourceInfo are infos about a source.
type SourceInfo struct {
	ID                      int64
	Name                    string
	URL                     string
	Active                  bool
	Attention               bool
	Status                  []string
	Rate                    *float64
	Slots                   *int
	Headers                 []string
	StrictMode              *bool
	Secure                  *bool
	SignatureCheck          *bool
	Age                     *time.Duration
	IgnorePatterns          []*regexp.Regexp
	HasClientCertPublic     bool
	HasClientCertPrivate    bool
	HasClientCertPassphrase bool
	Stats                   *Stats
}

// FeedSubscription are the ID and the URL of a subscribed feed.
type FeedSubscription struct {
	ID  int64  `json:"id"`
	URL string `json:"url"`
}

// SourceSubscription tells which feeds are subscribed by a source.
type SourceSubscription struct {
	ID          int64              `json:"id"`
	Name        string             `json:"name"`
	Subscripted []FeedSubscription `json:"subscripted,omitempty"`
}

// SourceSubscriptions tells which sources are subscribed for given url.
type SourceSubscriptions struct {
	URL           string               `json:"url"`
	Available     []string             `json:"available,omitempty"`
	Subscriptions []SourceSubscription `json:"subscriptions,omitempty"`
}

// FeedInfo are infos about a feed.
type FeedInfo struct {
	ID    int64
	Label string
	URL   *url.URL
	Rolie bool
	Lvl   config.FeedLogLevel
	Stats *Stats
}

func (sur SourceUpdateResult) String() string {
	switch sur {
	case SourceUnchanged:
		return "unchanged"
	case SourceUpdated:
		return "updated"
	case SourceDeactivated:
		return "deactivated"
	default:
		return fmt.Sprintf("unknown update result: %d", sur)
	}
}

// NewManager creates a new downloader.
func NewManager(
	cfg *config.Config,
	db *database.DB,
	val csaf.RemoteValidator,
) (*Manager, error) {
	cipherKey, err := createCipherKey(cfg)
	if err != nil {
		return nil, fmt.Errorf("creating cipher failed: %w", err)
	}
	return &Manager{
		cfg:           cfg,
		db:            db,
		fns:           make(chan func(*Manager, context.Context)),
		jobs:          make(chan downloadJob),
		rnd:           rand.New(rand.NewPCG(rand.Uint64(), rand.Uint64())),
		cipherKey:     cipherKey,
		pmdCache:      newPMDCache(),
		keysCache:     newKeysCache(cfg.Sources.OpenPGPCaching),
		val:           val,
		sourceChecker: (*Manager).prefetchPMDs,
	}, nil
}

func (m *Manager) numActiveFeeds() int {
	sum := 0
	for _, s := range m.sources {
		if s.active {
			sum += len(s.feeds)
		}
	}
	return sum
}

func (m *Manager) activeFeeds(fn func(*feed) bool) {
	for _, s := range m.sources {
		if s.active {
			for _, f := range s.feeds {
				if !fn(f) {
					return
				}
			}
		}
	}
}

// shuffledActiveFeeds iterates in a shuffled order over
// the feeds of the active sources.
func (m *Manager) shuffledActiveFeeds(fn func(*feed) bool) {
	var active []*feed
	for _, s := range m.sources {
		if s.active {
			active = append(active, s.feeds...)
		}
	}
	m.rnd.Shuffle(len(active), func(i, j int) {
		active[i], active[j] = active[j], active[i]
	})
	for _, f := range active {
		if !fn(f) {
			return
		}
	}
}

func (m *Manager) allFeeds(fn func(*feed) bool) {
	for _, s := range m.sources {
		for _, f := range s.feeds {
			if !fn(f) {
				return
			}
		}
	}
}

func (m *Manager) findFeedByID(feedID int64) *feed {
	for _, s := range m.sources {
		if idx := slices.IndexFunc(s.feeds, func(f *feed) bool { return f.id == feedID }); idx >= 0 {
			return s.feeds[idx]
		}
	}
	return nil
}

func (m *Manager) findSourceByID(sourceID int64) *source {
	if idx := slices.IndexFunc(m.sources, func(s *source) bool { return s.id == sourceID }); idx >= 0 {
		return m.sources[idx]
	}
	return nil
}

func (m *Manager) findSourceByName(name string) *source {
	if idx := slices.IndexFunc(m.sources, func(s *source) bool { return s.name == name }); idx >= 0 {
		return m.sources[idx]
	}
	return nil
}

// refreshFeeds checks if there are feeds that need reloading
// and does so in that case.
func (m *Manager) refreshFeeds() {
	now := time.Now()
	m.activeFeeds(func(f *feed) bool {
		// Does the feed need a refresh?
		if f.nextCheck.IsZero() || !now.Before(f.nextCheck) {
			slog.Debug("refreshing feed", "feed", f.id, "source", f.source.name)
			if err := f.refresh(m); err != nil {
				f.log(m, config.ErrorFeedLogLevel, "feed refresh failed: %v", err.Error())
			}
			// Even if there was an error try again later.
			f.nextCheck = time.Now().Add(m.cfg.Sources.FeedRefresh)
		}
		return true
	})
}

// startDownloads starts downloads if there are enough slots and
// there are things to download.
func (m *Manager) startDownloads() {
	for m.usedSlots < m.cfg.Sources.DownloadSlots {
		started := false
		m.shuffledActiveFeeds(func(f *feed) bool {
			// Has this feed a free slot?
			maxSlots := min(m.cfg.Sources.MaxSlotsPerSource, m.cfg.Sources.DownloadSlots)
			if f.source.slots != nil {
				maxSlots = min(maxSlots, *f.source.slots)
			}
			if f.source.usedSlots >= maxSlots {
				return true
			}
			// Find a candidate to download.
			loc := f.findWaiting()
			if loc == nil {
				return true
			}
			m.usedSlots++
			f.source.usedSlots++
			loc.state = running
			loc.id = m.generateID()
			started = true
			m.jobs <- downloadJob{l: *loc, f: f}
			return m.usedSlots < m.cfg.Sources.DownloadSlots
		})
		if !started {
			return
		}
	}
}

func (dj *downloadJob) finish(m *Manager) {
	m.fns <- func(m *Manager, _ context.Context) {
		dj.f.source.usedSlots = max(0, dj.f.source.usedSlots-1)
		m.usedSlots = max(0, m.usedSlots-1)
		if l := dj.f.findLocationByID(dj.l.id); l != nil {
			l.state = done
		}
	}
}

func (m *Manager) download(wg *sync.WaitGroup) {
	defer wg.Done()
	for job := range m.jobs {
		job.l.download(m, job.f)
		job.finish(m)
	}
}

// compactDone removes the locations the feeds which are downloaded.
func (m *Manager) compactDone() {
	m.allFeeds(func(f *feed) bool {
		f.queue = slices.DeleteFunc(f.queue, func(l location) bool {
			return l.state == done
		})
		return true
	})
}

func (m *Manager) generateID() int64 {
	// Start with 1 to avoid clashes with zeroed locations.
	m.uniqueID++
	return m.uniqueID
}

// Run runs the manager. To be used in a Go routine.
func (m *Manager) Run(ctx context.Context) {
	var wg sync.WaitGroup

	for range m.cfg.Sources.DownloadSlots {
		wg.Add(1)
		go m.download(&wg)
	}

	refreshTicker := time.NewTicker(refreshDuration)
	defer refreshTicker.Stop()
	checkingTicker := time.NewTicker(m.cfg.Sources.Checking)
	defer checkingTicker.Stop()
out:
	for !m.done {
		m.pmdCache.Cleanup()
		m.keysCache.Cleanup()
		m.compactDone()
		m.refreshFeeds()
		m.startDownloads()
		select {
		case fn := <-m.fns:
			fn(m, ctx)
		case <-ctx.Done():
			break out
		case <-checkingTicker.C:
			if m.sourceChecker != nil {
				m.sourceChecker(m)
			}
		case <-refreshTicker.C:
		}
	}
	close(m.jobs)
	wg.Wait()
}

type prefetchedPMD struct {
	id       int64
	url      string
	checksum []byte
}

func (m *Manager) prefetchPMDs() {
	// The loading of the PMD is time consuming
	// so the fetching is off-loaded from the main loop.
	urls := make([]prefetchedPMD, len(m.sources))
	for i, s := range m.sources {
		urls[i] = prefetchedPMD{id: s.id, url: s.url}
	}
	go func() {
		prefetched := make([]prefetchedPMD, 0, len(urls))
		for i := range urls {
			s := &urls[i]
			cpmd := m.PMD(s.url)
			if !cpmd.Valid() {
				slog.Warn("invalid PMD", "url", s.url, "id", s.id)
				continue
			}
			pmd, err := cpmd.Model()
			if err != nil {
				slog.Warn("invalid PMD model", "url", s.url, "id", s.id, "err", err)
				continue
			}
			prefetched = append(prefetched, prefetchedPMD{
				id:       s.id,
				checksum: checksumPMD(pmd),
			})
		}
		// Run the real checking in the manager.
		m.fns <- func(m *Manager, ctx context.Context) {
			// Only check the sources where prefetching worked.
			m.checkSources(ctx, prefetched)
			// re-enable checking
			m.sourceChecker = (*Manager).prefetchPMDs
		}
	}()
	// prevent stacking checks.
	m.sourceChecker = nil
}

func (m *Manager) checkSources(ctx context.Context, prefetched []prefetchedPMD) {
	now := time.Now().UTC()
	updates := pgx.Batch{}

	const sql = `UPDATE sources ` +
		`SET (checksum, checksum_updated) = ($1, $2) ` +
		`WHERE id = $3`

	var apply []func()

	for i := range prefetched {
		pre := &prefetched[i]
		s := m.findSourceByID(pre.id)
		if s == nil {
			// Should not happen!
			continue
		}
		if !bytes.Equal(pre.checksum, s.checksum) {
			updates.Queue(sql, pre.checksum, now, pre.id)
			apply = append(apply, func() {
				s.checksum = pre.checksum
				s.checksumUpdated = now
			})
		}
	}
	// Only send updates if there where changes.
	if updates.Len() > 0 {
		if err := m.db.Run(
			ctx,
			func(ctx context.Context, conn *pgxpool.Conn) error {
				tx, err := conn.Begin(ctx)
				if err != nil {
					return err
				}
				defer tx.Rollback(ctx)
				if err := tx.SendBatch(ctx, &updates).Close(); err != nil {
					return err
				}
				return tx.Commit(ctx)
			}, 0,
		); err != nil {
			slog.Error("Storing source checksums failed", "err", err)
			return
		}
		// Apply after db operations have succeeded.
		for _, fn := range apply {
			fn()
		}
	}
}

// Source returns infos about a source.
func (m *Manager) Source(id int64, stats bool) *SourceInfo {
	siCh := make(chan *SourceInfo)
	m.fns <- func(m *Manager, _ context.Context) {
		s := m.findSourceByID(id)
		if s == nil {
			siCh <- nil
			return
		}
		var st *Stats
		if stats {
			st = new(Stats)
			s.addStats(st)
		}
		siCh <- &SourceInfo{
			ID:                      s.id,
			Name:                    s.name,
			URL:                     s.url,
			Active:                  s.active,
			Attention:               s.checksumAck.Before(s.checksumUpdated),
			Status:                  s.status,
			Rate:                    s.rate,
			Slots:                   s.slots,
			Headers:                 s.headers,
			StrictMode:              s.strictMode,
			Secure:                  s.secure,
			SignatureCheck:          s.signatureCheck,
			Age:                     s.age,
			IgnorePatterns:          s.ignorePatterns,
			HasClientCertPublic:     s.clientCertPublic != nil,
			HasClientCertPrivate:    s.clientCertPrivate != nil,
			HasClientCertPassphrase: s.clientCertPassphrase != nil,
			Stats:                   st,
		}
	}
	return <-siCh
}

// Subscriptions return a list of subscription infos for a given list of source URLs.
func (m *Manager) Subscriptions(urls []string) []SourceSubscriptions {
	// Resolving external PMDs is too time consuming for the
	// manager run loop. So do it before.
	var (
		sources   = make(map[string][]int64, len(m.sources))
		available = make([][]string, len(urls))
	)
	for _, s := range m.sources {
		if cpmd := m.PMD(s.url); cpmd.Valid() {
			url := cpmd.Loaded.URL
			sources[url] = append(sources[url], s.id)
		}
	}
	for i, url := range urls {
		if pmd, err := m.PMD(url).Model(); err == nil {
			available[i] = availableFeeds(pmd)
		}
	}
	result := make(chan []SourceSubscriptions)
	m.fns <- func(m *Manager, _ context.Context) {
		// We can subscribe a source more than once.
		subs := make([]SourceSubscriptions, 0, len(urls))
		for i, url := range urls {
			var subscriptions []SourceSubscription
			for _, sourceID := range sources[url] {
				s := m.findSourceByID(sourceID)
				if s == nil {
					// Should not happen.
					continue
				}
				var subscripted []FeedSubscription
				for _, f := range s.feeds {
					if !f.invalid.Load() {
						subscripted = append(subscripted, FeedSubscription{
							ID:  f.id,
							URL: f.url.String(),
						})
					}
				}
				subscriptions = append(subscriptions, SourceSubscription{
					ID:          s.id,
					Name:        s.name,
					Subscripted: subscripted,
				})
			}
			subs = append(subs, SourceSubscriptions{
				URL:           url,
				Available:     available[i],
				Subscriptions: subscriptions,
			})
		}
		result <- subs
	}
	return <-result
}

// Sources iterates over all sources and passes infos to a given function.
func (m *Manager) Sources(fn func(*SourceInfo), stats bool) {
	done := make(chan struct{})
	m.fns <- func(m *Manager, _ context.Context) {
		defer close(done)
		si := new(SourceInfo)
		for _, s := range m.sources {
			var st *Stats
			if stats {
				st = new(Stats)
				s.addStats(st)
			}
			*si = SourceInfo{
				ID:                      s.id,
				Name:                    s.name,
				URL:                     s.url,
				Active:                  s.active,
				Rate:                    s.rate,
				Slots:                   s.slots,
				Headers:                 s.headers,
				StrictMode:              s.strictMode,
				Secure:                  s.secure,
				SignatureCheck:          s.signatureCheck,
				Age:                     s.age,
				IgnorePatterns:          s.ignorePatterns,
				HasClientCertPublic:     s.clientCertPublic != nil,
				HasClientCertPrivate:    s.clientCertPrivate != nil,
				HasClientCertPassphrase: s.clientCertPassphrase != nil,
				Stats:                   st,
			}
			fn(si)
		}
	}
	<-done
}

// Feeds passes the fields of the feeds of a given source to a given function.
func (m *Manager) Feeds(sourceID int64, fn func(*FeedInfo), stats bool) error {
	errCh := make(chan error)
	m.fns <- func(m *Manager, _ context.Context) {
		s := m.findSourceByID(sourceID)
		if s == nil {
			errCh <- NoSuchEntryError("no such source")
			return
		}
		fi := new(FeedInfo)
		for _, f := range s.feeds {
			if f.invalid.Load() {
				continue
			}
			var st *Stats
			if stats {
				st = new(Stats)
				f.addStats(st)
			}
			*fi = FeedInfo{
				ID:    f.id,
				Label: f.label,
				URL:   f.url,
				Rolie: f.rolie,
				Lvl:   config.FeedLogLevel(f.logLevel.Load()),
				Stats: st,
			}
			fn(fi)
		}
		errCh <- nil
	}
	return <-errCh
}

// Feed returns the infos of a feed.
func (m *Manager) Feed(feedID int64, stats bool) *FeedInfo {
	fiCh := make(chan *FeedInfo)
	m.fns <- func(m *Manager, _ context.Context) {
		f := m.findFeedByID(feedID)
		if f == nil || f.invalid.Load() {
			fiCh <- nil
			return
		}
		var st *Stats
		if stats {
			st = new(Stats)
			f.addStats(st)
		}
		fiCh <- &FeedInfo{
			ID:    f.id,
			Label: f.label,
			URL:   f.url,
			Rolie: f.rolie,
			Lvl:   config.FeedLogLevel(f.logLevel.Load()),
			Stats: st,
		}
	}
	return <-fiCh
}

// FeedLog sends the log of the feed with the given id to the given function.
func (m *Manager) FeedLog(
	feedID int64,
	fn func(
		t time.Time,
		lvl config.FeedLogLevel,
		msg string),
	limit, offset int64,
	logLevels []config.FeedLogLevel,
	count bool,
) (int64, error) {
	const (
		countSQL  = `SELECT count(*) FROM feed_logs WHERE `
		selectSQL = `SELECT time, lvl::text, msg FROM feed_logs WHERE `
	)

	var cond strings.Builder
	cond.WriteString(`feeds_id = $1`)

	args := []any{feedID}
	if len(logLevels) > 0 {
		cond.WriteString(` AND (`)
		for i, lvl := range logLevels {
			if i > 0 {
				cond.WriteString(` OR `)
			}
			cond.WriteString(`lvl = $`)
			cond.WriteString(strconv.Itoa(len(args) + 1))
			args = append(args, lvl)
		}
		cond.WriteByte(')')
	}

	var cntSQL string
	var cntArgs []any

	if count {
		// Counting ignores limit, offset and order.
		cntSQL = countSQL + cond.String()
		cntArgs = args
		slog.Debug("feed log count", "stmt", cntSQL)
	}

	cond.WriteString(` ORDER by time DESC`)

	if offset >= 0 {
		cond.WriteString(` OFFSET $`)
		cond.WriteString(strconv.Itoa(len(args) + 1))
		args = append(args, offset)
	}
	if limit >= 0 {
		cond.WriteString(` LIMIT $`)
		cond.WriteString(strconv.Itoa(len(args) + 1))
		args = append(args, limit)
	}

	selSQL := selectSQL + cond.String()
	slog.Debug("feed log select", "stmt", selSQL)

	counter := int64(-1)

	err := m.db.Run(
		context.Background(),
		func(ctx context.Context, con *pgxpool.Conn) error {
			if count {
				if err := con.QueryRow(ctx, cntSQL, cntArgs...).Scan(&counter); err != nil {
					return fmt.Errorf("counting feed logs failed: %w", err)
				}
			}
			rows, err := con.Query(ctx, selSQL, args...)
			if err != nil {
				return fmt.Errorf("querying feed logs failed: %w", err)
			}
			defer rows.Close()
			var (
				t   time.Time
				lvl config.FeedLogLevel
				msg string
			)
			for rows.Next() {
				if err := rows.Scan(&t, &lvl, &msg); err != nil {
					return fmt.Errorf("scanning log failed: %w", err)
				}
				fn(t, lvl, msg)
			}
			return rows.Err()
		}, 0,
	)
	return counter, err
}

// ping wakes up the manager.
func (m *Manager) ping(context.Context) {}

func (m *Manager) backgroundPing() {
	go func() { m.fns <- (*Manager).ping }()
}

// Kill stops the manager.
func (m *Manager) Kill() {
	m.fns <- func(m *Manager, _ context.Context) { m.done = true }
}

<<<<<<< HEAD
func (m *Manager) removeSource(ctx context.Context, sourceID int64) error {
=======
func (m *Manager) removeSource(sourceID int64) error {
	if sourceID == 0 {
		return InvalidArgumentError("cannot remove this source")
	}
>>>>>>> 3bba79d5
	if m.findSourceByID(sourceID) == nil {
		return NoSuchEntryError("no such source")
	}
	const sql = `DELETE FROM sources WHERE id = $1`
	notFound := false
	if err := m.db.Run(
		ctx,
		func(rctx context.Context, con *pgxpool.Conn) error {
			tags, err := con.Exec(rctx, sql, sourceID)
			if err != nil {
				return fmt.Errorf("removing source failed: %w", err)
			}
			notFound = tags.RowsAffected() == 0
			return nil
		}, 0,
	); err != nil {
		return fmt.Errorf("deleting source from db failed: %w", err)
	}
	m.sources = slices.DeleteFunc(m.sources, func(s *source) bool {
		if s.id == sourceID {
			s.active = false
			s.feeds = nil
			return true
		}
		return false
	})
	// XXX: Should not happen!
	if notFound {
		return NoSuchEntryError("no such source")
	}
	return nil
}

func (m *Manager) removeFeed(ctx context.Context, feedID int64) error {
	f := m.findFeedByID(feedID)
	if f == nil {
		return NoSuchEntryError("no such feed")
	}
	if f.source.id == 0 {
		return InvalidArgumentError("cannot delete this feed")
	}
	f.invalid.Store(true)
	const sql = `DELETE FROM feeds WHERE id = $1`
	if err := m.db.Run(
		ctx,
		func(ctx context.Context, con *pgxpool.Conn) error {
			_, err := con.Exec(ctx, sql, feedID)
			return err
		}, 0,
	); err != nil {
		return fmt.Errorf("deleting feed failed: %w", err)
	}
	s := f.source
	s.feeds = slices.DeleteFunc(s.feeds, func(g *feed) bool { return f == g })
	return nil
}

func (m *Manager) inManager(fn func(*Manager, context.Context)) {
	done := make(chan struct{})
	m.fns <- func(m *Manager, ctx context.Context) {
		defer close(done)
		fn(m, ctx)
	}
	<-done
}

func (m *Manager) asManager(fn func(*Manager, context.Context, int64) error, id int64) error {
	err := make(chan error)
	m.fns <- func(m *Manager, ctx context.Context) { err <- fn(m, ctx, id) }
	return <-err
}

// AddSource registers a new source.
func (m *Manager) AddSource(
	name string,
	url string,
	rate *float64,
	slots *int,
	headers []string,
	strictMode *bool,
	secure *bool,
	signatureCheck *bool,
	age *time.Duration,
	ignorePatterns []*regexp.Regexp,
	clientCertPublic []byte,
	clientCertPrivate []byte,
	clientCertPassphrase []byte,
) (int64, error) {
	cpmd := m.PMD(url)
	if !cpmd.Valid() {
		return 0, InvalidArgumentError("PMD is invalid")
	}
	model, err := cpmd.Model()
	if err != nil {
		return 0, InvalidArgumentError("PMD model is invalid")
	}
	now := time.Now().UTC()
	errCh := make(chan error)
	s := &source{
		name:                 name,
		url:                  url,
		rate:                 rate,
		slots:                slots,
		headers:              headers,
		strictMode:           strictMode,
		secure:               secure,
		signatureCheck:       signatureCheck,
		age:                  age,
		ignorePatterns:       ignorePatterns,
		clientCertPublic:     clientCertPublic,
		clientCertPrivate:    clientCertPrivate,
		clientCertPassphrase: clientCertPassphrase,
		checksum:             checksumPMD(model),
		checksumAck:          now.Add(-time.Second),
		checksumUpdated:      now,
	}
	if clientCertPrivate != nil {
		var err error
		if clientCertPrivate, err = m.encrypt(clientCertPrivate); err != nil {
			return 0, err
		}
	}
	if clientCertPassphrase != nil {
		var err error
		if clientCertPassphrase, err = m.encrypt(clientCertPassphrase); err != nil {
			return 0, err
		}
	}
	m.fns <- func(m *Manager, ctx context.Context) {
		if m.findSourceByName(name) != nil {
			errCh <- InvalidArgumentError("source already exists")
			return
		}
		const sql = `INSERT INTO sources (` +
			`name, url, rate, slots, headers, ` +
<<<<<<< HEAD
			`strict_mode, insecure, signature_check, age, ignore_patterns, ` +
			`client_cert_public, client_cert_private, client_cert_passphrase, ` +
			`checksum, checksum_ack, checksum_updated) ` +
=======
			`strict_mode, secure, signature_check, age, ignore_patterns, ` +
			`client_cert_public, client_cert_private, client_cert_passphrase) ` +
>>>>>>> 3bba79d5
			`VALUES (` +
			`$1, $2, $3, $4, $5, ` +
			`$6, $7, $8, $9, $10, ` +
			`$11, $12, $13, ` +
			`$14, $15, $16) ` +
			`RETURNING id`
		if err := m.db.Run(
			ctx,
			func(rctx context.Context, con *pgxpool.Conn) error {
				return con.QueryRow(rctx, sql,
					name, url, rate, slots, headers,
					strictMode, secure, signatureCheck, age, ignorePatterns,
					clientCertPublic, clientCertPrivate, clientCertPassphrase,
					s.checksum, s.checksumAck, s.checksumUpdated,
				).Scan(&s.id)
			}, 0,
		); err != nil {
			errCh <- fmt.Errorf("adding source to database failed: %w", err)
			return
		}
		m.sources = append(m.sources, s)
		errCh <- nil
	}
	return s.id, <-errCh
}

// AddFeed adds a new feed to a source.
func (m *Manager) AddFeed(
	sourceID int64,
	label string,
	url *url.URL,
	logLevel config.FeedLogLevel,
) (int64, error) {
	var feedID int64
	errCh := make(chan error)
	m.fns <- func(m *Manager, ctx context.Context) {
		s := m.findSourceByID(sourceID)
		if s == nil {
			errCh <- NoSuchEntryError("no such source")
			return
		}
		if s.id == 0 {
			errCh <- InvalidArgumentError("cannot update this source")
		}
		if slices.ContainsFunc(s.feeds, func(f *feed) bool { return f.label == label }) {
			errCh <- InvalidArgumentError("label already exists")
			return
		}
		pmd, err := m.PMD(s.url).Model()
		if err != nil {
			errCh <- err
			return
		}
		rolie := isROLIEFeed(pmd, url.String())
		if !rolie && !isDirectoryFeed(pmd, url.String()) {
			errCh <- InvalidArgumentError("feed is neither ROLIE nor directory based")
			return
		}
		const sql = `INSERT INTO feeds (label, sources_id, url, rolie, log_lvl) ` +
			`VALUES ($1, $2, $3, $4, $5::feed_logs_level) ` +
			`RETURNING id`
		if err := m.db.Run(
			ctx,
			func(ctx context.Context, conn *pgxpool.Conn) error {
				return conn.QueryRow(ctx, sql,
					label,
					sourceID,
					url.String(),
					rolie,
					logLevel,
				).Scan(&feedID)
			}, 0,
		); err != nil {
			errCh <- fmt.Errorf("inserting feed failed: %w", err)
			return
		}
		f := &feed{
			id:     feedID,
			label:  label,
			url:    url,
			rolie:  rolie,
			source: s,
		}
		f.logLevel.Store(int32(logLevel))
		s.feeds = append(s.feeds, f)
		if s.active {
			m.backgroundPing()
		}
		errCh <- nil
	}
	if err := <-errCh; err != nil {
		return 0, err
	}
	return feedID, nil
}

// RemoveSource removes a sources from manager.
func (m *Manager) RemoveSource(sourceID int64) error {
	return m.asManager((*Manager).removeSource, sourceID)
}

// RemoveFeed removes a feed from a source.
func (m *Manager) RemoveFeed(feedID int64) error {
	return m.asManager((*Manager).removeFeed, feedID)
}

// PMD returns the provider metadata from the given url.
func (m *Manager) PMD(url string) *CachedProviderMetadata {
	return m.pmdCache.pmd(m, url)
}

// updater collects updates so that only the first update on
// a field is done, only updates which change things are
// registered and applies the updates only in case that persisting
// them first has worked.
type updater[T any] struct {
	updatable T
	manager   *Manager
	changes   []func(T)
	fields    []string
	values    []any
}

func (u *updater[T]) addChange(ch func(T), field string, value any) {
	if !slices.Contains(u.fields, field) {
		u.changes = append(u.changes, ch)
		u.fields = append(u.fields, field)
		u.values = append(u.values, value)
	}
}

func (u *updater[T]) applyChanges() bool {
	for _, ch := range u.changes {
		if ch != nil {
			ch(u.updatable)
		}
	}
	return len(u.changes) > 0
}

func (u *updater[T]) updateDB(ctx context.Context, table string, id int64) error {
	if len(u.fields) == 0 {
		return nil
	}
	var ob, cb string
	if len(u.fields) > 1 {
		ob, cb = "(", ")"
	}
	sql := fmt.Sprintf(
		"UPDATE %[6]s SET %[1]s%[3]s%[2]s = %[1]s%[4]s%[2]s WHERE id = %[5]d",
		ob, cb,
		strings.Join(u.fields, ","),
		placeholders(len(u.values)),
		id, table)
	return u.manager.db.Run(
		ctx,
		func(ctx context.Context, conn *pgxpool.Conn) error {
			_, err := conn.Exec(ctx, sql, u.values...)
			return err
		}, 0)
}

func placeholders(n int) string {
	var b strings.Builder
	for i := range n {
		if i > 0 {
			b.WriteByte(',')
		}
		b.WriteByte('$')
		b.WriteString(strconv.Itoa(i + 1))
	}
	return b.String()
}

// SourceUpdater offers a protocol to update a source. Call the UpdateX
// (with X in Name, Rate, ...) methods to update specific fields.
type SourceUpdater struct {
	updater[*source]
	clientCertUpdated bool
}

// UpdateName requests a name update.
func (su *SourceUpdater) UpdateName(name string) error {
	if name == su.updatable.name {
		return nil
	}
	if name == "" || su.manager.findSourceByName(name) != nil {
		return InvalidArgumentError("invalid name")
	}
	su.addChange(func(s *source) { s.name = name }, "name", name)
	return nil
}

// UpdateRate requests a rate update.
func (su *SourceUpdater) UpdateRate(rate *float64) error {
	if rate == nil && su.updatable.rate == nil {
		return nil
	}
	if rate != nil && su.updatable.rate != nil && *rate == *su.updatable.rate {
		return nil
	}
	if rate != nil && (*rate <= 0 ||
		*rate > su.manager.cfg.Sources.MaxRatePerSource && su.manager.cfg.Sources.MaxRatePerSource != 0) {
		return InvalidArgumentError("rate value out of range")
	}
	su.addChange(func(s *source) { s.setRate(rate) }, "rate", rate)
	return nil
}

// UpdateSlots requests a slots update.
func (su *SourceUpdater) UpdateSlots(slots *int) error {
	if slots == nil && su.updatable.slots == nil {
		return nil
	}
	if slots != nil && su.updatable.slots != nil && *slots == *su.updatable.slots {
		return nil
	}
	if slots != nil && (*slots < 1 ||
		*slots > su.manager.cfg.Sources.MaxSlotsPerSource && su.manager.cfg.Sources.MaxSlotsPerSource != 0) {
		return InvalidArgumentError("slot value ot ouf range")
	}
	su.addChange(func(s *source) { s.slots = slots }, "slots", slots)
	return nil
}

// UpdateActive requests an active update.
func (su *SourceUpdater) UpdateActive(active bool) error {
	if active == su.updatable.active {
		return nil
	}
	su.addChange(func(s *source) {
		s.active = active
		s.status = nil
		if active {
			su.manager.backgroundPing()
		}
	}, "active", active)
	return nil
}

// UpdateAttention requests an attention update.
func (su *SourceUpdater) UpdateAttention(att bool) error {
	if old := su.updatable.checksumAck.Before(su.updatable.checksumUpdated); old == att {
		return nil
	}
	var when time.Time
	if !att {
		when = su.updatable.checksumUpdated
	} else {
		when = su.updatable.checksumUpdated.Add(-time.Second)
	}
	su.addChange(func(s *source) {
		s.checksumAck = when
	}, "checksum_ack", when)
	return nil
}

// clone as slices.Clone sadly does not work that way.
func clone[S ~[]E, E any](s S) S {
	if len(s) == 0 {
		return nil
	}
	return append(make(S, 0, len(s)), s...)
}

// UpdateHeaders requests a headers update.
func (su *SourceUpdater) UpdateHeaders(headers []string) error {
	if slices.Equal(headers, su.updatable.headers) {
		return nil
	}
	headers = clone(headers)
	su.addChange(func(s *source) { s.headers = headers }, "headers", headers)
	return nil
}

// UpdateStrictMode requests an update on strictMode.
func (su *SourceUpdater) UpdateStrictMode(strictMode *bool) error {
	if su.updatable.strictMode == nil && strictMode == nil {
		return nil
	}
	if su.updatable.strictMode != nil && strictMode != nil && *su.updatable.strictMode == *strictMode {
		return nil
	}
	su.addChange(func(s *source) { s.strictMode = strictMode }, "strict_mode", strictMode)
	return nil
}

// UpdateSecure requests an update on secure.
func (su *SourceUpdater) UpdateSecure(secure *bool) error {
	if su.updatable.secure == nil && secure == nil {
		return nil
	}
	if su.updatable.secure != nil && secure != nil && *su.updatable.secure == *secure {
		return nil
	}
	su.addChange(func(s *source) { s.secure = secure }, "secure", secure)
	return nil
}

// UpdateSignatureCheck requests an update on signatureCheck.
func (su *SourceUpdater) UpdateSignatureCheck(signatureCheck *bool) error {
	if su.updatable.signatureCheck == nil && signatureCheck == nil {
		return nil
	}
	if su.updatable.signatureCheck != nil && signatureCheck != nil && *su.updatable.signatureCheck == *signatureCheck {
		return nil
	}
	su.addChange(func(s *source) { s.signatureCheck = signatureCheck }, "signature_check", signatureCheck)
	return nil
}

// UpdateAge requests an update on age.
func (su *SourceUpdater) UpdateAge(age *time.Duration) error {
	if su.updatable.age == nil && age == nil {
		return nil
	}
	if su.updatable.age != nil && age != nil && *su.updatable.age == *age {
		return nil
	}
	su.addChange(func(s *source) { s.setAge(age) }, "age", age)
	return nil
}

// UpdateIgnorePatterns requests an update on ignorepatterns.
func (su *SourceUpdater) UpdateIgnorePatterns(ignorePatterns []*regexp.Regexp) error {
	if slices.EqualFunc(su.updatable.ignorePatterns, ignorePatterns,
		func(a, b *regexp.Regexp) bool { return a != nil && b != nil && a.String() == b.String() }) {
		return nil
	}
	ignorePatterns = clone(ignorePatterns)
	su.addChange(func(s *source) { s.setIgnorePatterns(ignorePatterns) }, "ignore_patterns", ignorePatterns)
	return nil
}

// UpdateClientCertPublic requests an update ob client cert public part.
func (su *SourceUpdater) UpdateClientCertPublic(data []byte) error {
	if data == nil && su.updatable.clientCertPublic == nil {
		return nil
	}
	if data != nil && su.updatable.clientCertPublic != nil && slices.Equal(data, su.updatable.clientCertPublic) {
		return nil
	}
	data = clone(data)
	su.addChange(func(s *source) {
		su.clientCertUpdated = true
		s.clientCertPublic = data
	}, "client_cert_public", data)
	return nil
}

// UpdateClientCertPrivate requests an update ob client cert private part.
func (su *SourceUpdater) UpdateClientCertPrivate(data []byte) error {
	orig := su.updatable.clientCertPrivate
	if data == nil && orig == nil {
		return nil
	}
	if data != nil && orig != nil && slices.Equal(data, orig) {
		return nil
	}
	encrypted, err := su.manager.encrypt(data)
	if err != nil {
		return err
	}
	data = clone(data)
	su.addChange(func(s *source) {
		su.clientCertUpdated = true
		s.clientCertPrivate = data
	}, "client_cert_private", encrypted)
	return nil
}

// UpdateClientCertPassphrase requests an update ob client cert private part.
func (su *SourceUpdater) UpdateClientCertPassphrase(data []byte) error {
	orig := su.updatable.clientCertPassphrase
	if data == nil && orig == nil {
		return nil
	}
	if data != nil && orig != nil && slices.Equal(data, orig) {
		return nil
	}
	encrypted, err := su.manager.encrypt(data)
	if err != nil {
		return err
	}
	data = clone(data)
	su.addChange(func(s *source) {
		su.clientCertUpdated = true
		s.clientCertPassphrase = data
	}, "client_cert_passphrase", encrypted)
	return nil
}

// UpdateSource passes an updater to manipulate a source with a given id to a given callback.
func (m *Manager) UpdateSource(
	sourceID int64,
	updates func(*SourceUpdater) error,
) (SourceUpdateResult, error) {
	if sourceID == 0 {
		return SourceUnchanged, InvalidArgumentError("cannot update this source")
	}
	type result struct {
		v   SourceUpdateResult
		err error
	}
	resCh := make(chan result)
	m.fns <- func(m *Manager, ctx context.Context) {
		s := m.findSourceByID(sourceID)
		if s == nil {
			resCh <- result{err: NoSuchEntryError("no such source")}
			return
		}
		su := SourceUpdater{updater: updater[*source]{updatable: s, manager: m}}
		if err := updates(&su); err != nil {
			resCh <- result{err: fmt.Errorf("updates failed: %w", err)}
			return
		}
		if err := su.updateDB(ctx, "sources", s.id); err != nil {
			resCh <- result{err: fmt.Errorf("updating database failed: %w", err)}
			return
		}
		// Only apply changes if database updates went through.
		if !su.applyChanges() {
			resCh <- result{v: SourceUnchanged}
			return
		}
		if su.clientCertUpdated {
			if err := s.updateCertificate(); err != nil {
				slog.Warn("updating client cert failed", "warn", err)
				if s.active {
					s.active = false
					s.status = []string{deactivatedDueToClientCertIssue}
					x := SourceUpdater{updater: updater[*source]{updatable: s, manager: m}}
					x.addChange(nil, "active", false)
					if err := x.updateDB(ctx, "sources", s.id); err != nil {
						slog.Error("deactivating source failed", "err", err)
					}
					resCh <- result{v: SourceDeactivated}
					return
				}
			} else {
				s.status = nil
			}
		}
		resCh <- result{v: SourceUpdated}
	}
	res := <-resCh
	return res.v, res.err
}

// FeedUpdater offers a protocol to update a source. Call the UpdateX
// (with X in LogLevel, Label) methods to update specific fields.
type FeedUpdater struct {
	updater[*feed]
}

// UpdateLogLevel requests an update on the log level of the feed.
func (fu *FeedUpdater) UpdateLogLevel(level config.FeedLogLevel) error {
	if config.FeedLogLevel(fu.updatable.logLevel.Load()) == level {
		return nil
	}
	fu.addChange(func(f *feed) { f.logLevel.Store(int32(level)) }, "log_lvl", level)
	return nil
}

// UpdateLabel requests an update on the label of the feed.
func (fu *FeedUpdater) UpdateLabel(label string) error {
	if fu.updatable.label == label {
		return nil
	}
	if label == "" || slices.ContainsFunc(fu.updatable.source.feeds, func(f *feed) bool {
		return f.label == label
	}) {
		return InvalidArgumentError("invalid label")
	}
	fu.addChange(func(f *feed) { f.label = label }, "label", label)
	return nil
}

// UpdateFeed passes an updater to manipulate a feed with a given id to a given callback.
func (m *Manager) UpdateFeed(
	feedID int64,
	updates func(*FeedUpdater) error,
) (bool, error) {
	type result struct {
		updated bool
		err     error
	}
	resCh := make(chan result)
	m.fns <- func(m *Manager, ctx context.Context) {
		f := m.findFeedByID(feedID)
		if f == nil {
			resCh <- result{err: NoSuchEntryError("no such feed")}
			return
		}
		if f.source.id == 0 {
			resCh <- result{err: InvalidArgumentError("cannot update this feed")}
		}
		fu := FeedUpdater{updater: updater[*feed]{updatable: f, manager: m}}
		if err := updates(&fu); err != nil {
			resCh <- result{err: fmt.Errorf("updates failed: %w", err)}
			return
		}
		if err := fu.updateDB(ctx, "feeds", f.id); err != nil {
			resCh <- result{err: fmt.Errorf("updating database failed: %w", err)}
			return
		}
		// Only apply changes if database updates went through.
		resCh <- result{updated: fu.applyChanges()}
	}
	res := <-resCh
	return res.updated, res.err
}

// AttentionSources calls given callback for each active source which needs attention.
// If the all flag is not set only the active sources are evaluated.
func (m *Manager) AttentionSources(all bool, fn func(id int64, name string)) {
	done := make(chan struct{})
	m.fns <- func(m *Manager, _ context.Context) {
		defer close(done)
		for _, s := range m.sources {
			if (all || s.active) && s.checksumAck.Before(s.checksumUpdated) {
				fn(s.id, s.name)
			}
		}
	}
	<-done
}<|MERGE_RESOLUTION|>--- conflicted
+++ resolved
@@ -777,14 +777,10 @@
 	m.fns <- func(m *Manager, _ context.Context) { m.done = true }
 }
 
-<<<<<<< HEAD
 func (m *Manager) removeSource(ctx context.Context, sourceID int64) error {
-=======
-func (m *Manager) removeSource(sourceID int64) error {
 	if sourceID == 0 {
 		return InvalidArgumentError("cannot remove this source")
 	}
->>>>>>> 3bba79d5
 	if m.findSourceByID(sourceID) == nil {
 		return NoSuchEntryError("no such source")
 	}
@@ -920,14 +916,9 @@
 		}
 		const sql = `INSERT INTO sources (` +
 			`name, url, rate, slots, headers, ` +
-<<<<<<< HEAD
-			`strict_mode, insecure, signature_check, age, ignore_patterns, ` +
+			`strict_mode, secure, signature_check, age, ignore_patterns, ` +
 			`client_cert_public, client_cert_private, client_cert_passphrase, ` +
 			`checksum, checksum_ack, checksum_updated) ` +
-=======
-			`strict_mode, secure, signature_check, age, ignore_patterns, ` +
-			`client_cert_public, client_cert_private, client_cert_passphrase) ` +
->>>>>>> 3bba79d5
 			`VALUES (` +
 			`$1, $2, $3, $4, $5, ` +
 			`$6, $7, $8, $9, $10, ` +
