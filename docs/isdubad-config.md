<!--
 This file is Free Software under the Apache-2.0 License
 without warranty, see README.md and LICENSES/Apache-2.0.txt for details.

 SPDX-License-Identifier: Apache-2.0

 SPDX-FileCopyrightText: 2024 German Federal Office for Information Security (BSI) <https://www.bsi.bund.de>
 Software-Engineering: 2024 Intevation GmbH <https://intevation.de>
-->

# The `isdubad.toml` configuration file

The `isdubad` server is configured with a [TOML v1.0.0](https://toml.io/en/v1.0.0) file.
Some of the configurables can be overwritten by environment variables. See a full list [here](#env_vars).

An example file can be found [here](./example_isdubad.toml) (with the default values as comments).

## Sections

The configuration consists of the following sections:

- [`[general]`](#section_general) General parameters
- [`[log]`](#section_log) Logging
- [`[keycloak]`](#section_keycloak) Keycloak
- [`[web]`](#section_web) Web interface
- [`[database]`](#section_database) Database credentials
- [`[publishers_tlps]`](#section_publishers_tlps) publishers/TLPs filters
- [`[temp_storage]`](#section_temp_storage) temporary document storage
- [`[sources]`](#section_sources) Sources
- [`[client]`](#section_client) Client configuration

### <a name="section_general"></a> Section `[general]` General parameters

- `advisory_upload_limit`: Limits the size of a CSAF document to be uploaded.
  Defaults to `"512K"`. Recognized unit suffixes are
  `k`/`K` for 1000/1024, `m`/`M` for 1000<sup>2</sup>/1024<sup>2</sup>,
  `g`/`G` 1000<sup>3</sup>/1024<sup>3</sup> and none for bytes.
- `anonymous_event_logging`: Indicates that the event logging of the document
  workflow life cycle should be stored with no user. Defaults to `false`.

### <a name="section_log"></a> Section `[log]` Logging

- `file`: File to log to. An empty string logs to stderr. Defaults to `"isduba.log"`.
- `level`: Log level. Possible values are `"debug"`, `"info"`, `"warn"` and `"error"`. Defaults to `"info"`.
- `source`: Add source reference to log output. Defaults to `false`.
- `json`: Log as JSON lines. Defaults to `false`.

### <a name="section_keycloak"></a> Section `[keycloak]` Keycloak

- `url`: Defaults to `"http://localhost:8080"`.
- `realm`: Name of the realm used be the server. Defaults to `"isduba"`.
- `certs_caching`: How long should signing certificats from the Keycloak should be cached before reasked. Defaults to `"8h"`.
- `timeout`: How long should we wait for reactions from the Keycloak server. Defaults to `"30s"`.
- `full_certs_path`: Special URL to fetch the signing certificats from. Defaults to `""`.

### <a name="section_web"></a> Section `[web]` Web interface

- `host`: Interface the web server listens on. Defaults to `"localhost"`.
- `port`: Port the web server listens on. Defaults to `8081`.
- `gin_mode`: Mode the Gin middleware is running in. Defaults to `"release"`.
- `static`: Folder to be served under **<http://host:port/>**. Defaults to `"web"`.

### <a name="section_database"></a> Section `[database]` Database credentials

- `host`: Host of the database server. Defaults to `"localhost"`.
- `port`: Port of the database server. Defaults to `5432`.
- `database`: Name of the database. Defaults to `"isduba"`.
- `user`: Name of the database user. Defaults to `"isduba"`.
- `password`: Passwordof the database user. Defaults to `"isduba"`.
- `admin_user`: Name of an admin database user. Only needed when migration is needed. Defaults to `"postgres"`.
- `admin_database`: Name of an admin database. Only needed in case of migrations. Defaults to `"postgres"`.
- `admin_password`: Password of the admin user. For migrations only. Defaults to `"postgres"`.
- `migrate`: Should a migration be performed if needed? Better triggered by the **ISDUBA_DB_MIGRATE** env variable. Defaults to `false`.
- `terminate_after_migration` When a migration is started the program terminates by default.
- `max_query_duration`: How long a user provided database may last at max. Defaults to `"30s"`.

### <a name="section_publishers_tlps"></a> Section `[publishers_tlps]` publishers/TLP filters

Is a table of pairs of `publisher` and `tlps` of default access.
Defaults to:

```
[publishers_tlps]
'*' = ["WHITE"]
```

An empty `publisher` means all not explicity stated. `publisher`s with non empty values have a higher priority.
Valid values for `tlps` are the [Traffic Light Protocol](https://en.wikipedia.org/wiki/Traffic_Light_Protocol) 1 values
`WHITE`, `GREEN`, `AMBER` and `RED`.

### <a name="section_temp_storage"></a> Section `[temp_storage]` Temporary document storage

- `files_total`: Max number of files hold in temp storage. Defaults to `10`.
- `files_user`: Max number of files hold in temp storage per user. Defaults to `2`.
- `storage_duration`: Ensured storage duration in temp storage. Defaults to `"30m"` minutes.

### <a name="section_sources"></a> Section `[sources]` Sources

- `download_slots`: The number of concurrent downloads from the sources. Defaults to `100`.
- `max_slots_per_source`: The number of concurrent downloads per source. Defaults to `2`.
- `max_rate_per_source`: The Number of requests per source per second. Defaults to `0` (unlimited).
- `feed_refresh`: Duration between re-asking source for a new updated feed index. Defaults to `15m`.
- `feed_log_level`: The log level per feed. Valid values are `debug`, `info`, `warn`, `error`. Defaults to `info`.
- `feed_importer`: Name of the user that is doing the feed imports. Defaults to `feedimporter`.
- `publishers_tlps`: Rules what the feed import is allowed to import. Defaults to `{ "*" = [ "WHITE", "GREEN", "AMBER", "RED" ] }`
- `default_message`: The message that should be displayed inside the source manager.

### <a name="section_client"></a> Section `[client]` Client configuration

- `keycloak_url`: The URL where the Keycloak server is located. Defaults to same as `keycloak.url`.
- `keycloak_realm`: The name of the Keycloak realm. Defaults to "isduba".
- `keycloak_client_id`: The public client identifier. Defaults to "auth".
- `update_interval`: Specifies how often the token should be renewed. Defaults to "5m".
<<<<<<< HEAD
- `application_uri`: The base URL of the application. Defaults to `http://localhost:8081` where **localhost** is the same as `web.host` and **8081** is the same as `web.port`.
=======
>>>>>>> 76c76af2
- `idle_timeout`: When the user should be logged out after inactivity. Defaults to "30m".

## <a name="env_vars"></a>Environment variables

| Env variable                          | Overwrites                           |
| ------------------------------------- | ------------------------------------ |
| `ISDUBA_ADVISORY_UPLOAD_LIMIT`        | `general advisory_upload_limit`      |
| `ISDUBA_ANONYMOUS_EVENT_LOGGING`      | `general anonymous_event_logging`    |
| `ISDUBA_LOG_FILE`                     | `log file`                           |
| `ISDUBA_LOG_LEVEL`                    | `log level`                          |
| `ISDUBA_LOG_JSON"`                    | `log json`                           |
| `ISDUBA_LOG_SOURCE`                   | `log source`                         |
| `ISDUBA_KEYCLOAK_URL`                 | `keycloak url`                       |
| `ISDUBA_KEYCLOAK_REALM`               | `keycloak realm`                     |
| `ISDUBA_KEYCLOAK_TIMEOUT`             | `keycloak timeout`                   |
| `ISDUBA_KEYCLOAK_CERTS_CACHING`       | `keycloak certs_caching`             |
| `ISDUBA_KEYCLOAK_FULL_CERTS_PATH`     | `keycloak full_certs_path`           |
| `ISDUBA_WEB_HOST`                     | `web host`                           |
| `ISDUBA_WEB_PORT`                     | `web port`                           |
| `ISDUBA_WEB_GIN_MODE`                 | `web gin_mode`                       |
| `ISDUBA_WEB_STATIC`                   | `web static`                         |
| `ISDUBA_DB_HOST`                      | `database host`                      |
| `ISDUBA_DB_PORT`                      | `database port`                      |
| `ISDUBA_DB_DATABASE`                  | `database database`                  |
| `ISDUBA_DB_USER`                      | `database user`                      |
| `ISDUBA_DB_PASSWORD`                  | `database password`                  |
| `ISDUBA_DB_ADMIN_DATABASE`            | `database admin_database`            |
| `ISDUBA_DB_ADMIN_USER`                | `database admin_user`                |
| `ISDUBA_DB_ADMIN_PASSWORD`            | `database admin_password`            |
| `ISDUBA_DB_MIGRATE`                   | `database migrate`                   |
| `ISDUBA_DB_TERMINATE_AFTER_MIGRATION` | `database terminate_after_migration` |
| `ISDUBA_DB_MAX_QUERY_DURATION`        | `database max_query_duration`        |
| `ISDUBA_TEMP_STORAGE_FILES_TOTAL`     | `temp_storage files_total`           |
| `ISDUBA_TEMP_STORAGE_FILES_USER`      | `temp_storage files_user`            |
| `ISDUBA_TEMP_STORAGE_DURATION`        | `temp_storage storage_duration`      |
| `ISDUBA_SOURCES_DOWNLOAD_SLOTS`       | `sources download_slots`             |
| `ISDUBA_SOURCES_MAX_SLOTS_PER_SOURCE` | `sources max_slots_per_source`       |
| `ISDUBA_SOURCES_MAX_RATE_PER_SOURCE`  | `sources max_rate_per_source`        |
| `ISDUBA_SOURCES_FEED_REFRESH`         | `sources feed_refresh`               |
| `ISDUBA_SOURCES_FEED_LOG_LEVEL`       | `sources feed_log_level`             |
| `ISDUBA_SOURCES_FEED_IMPORTER`        | `sources feed_importer`              |
| `ISDUBA_SOURCES_DEFAULT_MESSAGE`      | `sources default_message`            |
| `ISDUBA_CLIENT_KEYCLOAK_URL`          | `client keycloak_url`                |
| `ISDUBA_CLIENT_KEYCLOAK_REALM`        | `client keycloak_realm`              |
| `ISDUBA_CLIENT_KEYCLOAK_CLIENT_ID`    | `client keycloak_client_id`          |
| `ISDUBA_CLIENT_UPDATE_INTERVAL`       | `client update_interval`             |
| `ISDUBA_CLIENT_IDLE_TIMEOUT`          | `client idle_timeout`                |<|MERGE_RESOLUTION|>--- conflicted
+++ resolved
@@ -111,10 +111,6 @@
 - `keycloak_realm`: The name of the Keycloak realm. Defaults to "isduba".
 - `keycloak_client_id`: The public client identifier. Defaults to "auth".
 - `update_interval`: Specifies how often the token should be renewed. Defaults to "5m".
-<<<<<<< HEAD
-- `application_uri`: The base URL of the application. Defaults to `http://localhost:8081` where **localhost** is the same as `web.host` and **8081** is the same as `web.port`.
-=======
->>>>>>> 76c76af2
 - `idle_timeout`: When the user should be logged out after inactivity. Defaults to "30m".
 
 ## <a name="env_vars"></a>Environment variables
