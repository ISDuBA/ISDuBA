<!--
 This file is Free Software under the MIT License
 without warranty, see README.md and LICENSES/MIT.txt for details.

 SPDX-License-Identifier: Apache-2.0

 SPDX-FileCopyrightText: 2024 German Federal Office for Information Security (BSI) <https://www.bsi.bund.de>
 Software-Engineering: 2024 Intevation GmbH <https://intevation.de>
-->

<<<<<<< HEAD
# Prerequisites

 - A keycloak setup as described [here](./keycloak.md)

 - A recent version of go, see [here on how to download and install go](https://go.dev/doc/install)

 - A set of CSAF-Advisories, e.g. aquired via the [csaf_downloader tool](https://github.com/csaf-poc/csaf_distribution)
 
# Setup ISDuBA
This setup can also be performed via the [installisduba.sh script](./scripts/installisduba.sh).

=======
# Setup

## Setup backend

The following document explains how to set up keycloak and postgresql to use
with as well as the basics of the tools provided through this repository on
an Ubuntu system, provided neither of the components have been previously
installed. Note that all IDs and passwords used in this setup are
easy to guess and should not be used in production, only for development.

### Prerequisites
A sufficiently new version of Java as well as an unzip-tool like unzip need to be installed.
You can install Java 17 via
```
sudo apt install openjdk-17-jre-headless
```
and unzip via
```
sudo apt install unzip
```

### Get Keycloak
Download Keycloak version 23.0.5, which has been used for development.
```
wget https://github.com/keycloak/keycloak/releases/download/23.0.5/keycloak-23.0.5.zip
```

### Unzip Keycloak
```
unzip keycloak-23.0.5.zip
```
(unzip or alternatively any other program that is capable of decompressing
 .zip archives may need to be installed first.)
```
mv keycloak-23.0.5 /opt/keycloak
```

### Get PostgreSQL 16
Download PostgreSQL version 16, which has been used for development.
```
apt install vim gnupg2 -y
curl -fsSL https://www.postgresql.org/media/keys/ACCC4CF8.asc| gpg --dearmor -o /etc/apt/trusted.gpg.d/postgresql.gpg
sh -c 'echo "deb https://apt.postgresql.org/pub/repos/apt $(lsb_release -cs)-pgdg main" > /etc/apt/sources.list.d/pgdg.list' 
apt update
apt install postgresql-16
```

### Create PostgreSQL keycloak user
Allow Keycloak to access the PostgreSQL databases.
The created user for keycloak will have the username and password 'keycloak'.
```
su - postgres
```
Enter psql via:
```
psql
```
Create the Keycloak user so Keycloak can access it later:
```
CREATE USER keycloak WITH PASSWORD 'keycloak';
```
Give your postgres an explicit password so it can be accessed later:
```
ALTER USER postgres WITH PASSWORD 'postgres';
```
Exit psql via:
```
\q 
```

### Create Postgres database
Create a Postgres database for Keycloak.

```
createdb -O keycloak -E 'UTF-8' keycloak
```

Exit the postgres user via:
```
exit
```

### Alter Keycloak config
Create a Keycloak user with access rights to your Keycloak
directory.
```
useradd keycloak
chown -R keycloak: /opt/keycloak
```
Open the Keycloak config with a text-editor (like vim):
```
vim /opt/keycloak/conf/keycloak.conf
```
Paste the following for a valid configuration. 

```
# Basic settings for running in production. Change accordingly before deploying the server.

# Database

# The database vendor.
db=postgres

# The username of the database user.
db-username=keycloak

# The password of the database user.
db-password=keycloak

# The full database JDBC URL. 
# If not provided, a default URL is set based on the selected database vendor.
db-url=jdbc:postgresql://localhost/keycloak

# Observability

# If the server should expose healthcheck endpoints.
#health-enabled=true

# If the server should expose metrics endpoints.
#metrics-enabled=true

# HTTP

# The file path to a server certificate or certificate chain in PEM format.
#https-certificate-file=${kc.home.dir}conf/server.crt.pem

# The file path to a private key in PEM format.
#https-certificate-key-file=${kc.home.dir}conf/server.key.pem

# The proxy address forwarding mode if the server is behind a reverse proxy.
#proxy=reencrypt

# Do not attach route to cookies and rely on the session affinity capabilities from reverse proxy
#spi-sticky-session-encoder-infinispan-should-attach-route=false

# Hostname for the Keycloak server.
#hostname=isduba
```

### Initialize keycloak
Allow Keycloak to start on system-startup.

Create a systemd Keycloak file via a text editor, e.g. vim:
```
vim /etc/systemd/system/keycloak.service
```
Use the following configuration:

```
[Unit]
Description=Keycloak
After=network.target

[Service]
Type=idle
User=keycloak
Group=keycloak
ExecStart=/opt/keycloak/bin/kc.sh start-dev
TimeoutStartSec=600
TimeoutStopSec=600

[Install]
WantedBy=multi-user.target
```

### Adjust systemd
As superuser, enable keycloak to start on system-startup.

Enter superuser status.
```
sudo su
```

Enable Keycloak to start on system-startup.
```
systemctl enable keycloak
systemctl start keycloak
```

Start Keycloak in the background or restart your system.
```
bin/kc.sh start-dev &
```

### Edit Postgres config
Edit the PostgreSQL configuration.

Change to the postgres user and change into the postgres directory:
```
su - postgres
cd /etc/postgresql/16/main/
```

Open the postgresql.conf:
```
vim postgresql.conf
```
Change the following line:
> #listen_addresses = 'localhost'
to
```
listen_addresses = '*'
```
Open the pg_hba.conf:
```
vim pg_hba.conf
```
Add the following two lines:
```
host    all             all             192.168.56.1/32         scram-sha-256
host    all             all             127.0.0.1/32            scram-sha-256
```

Exit the postgres user:
```
exit
```



### Adjust keycloak
Configure Keycloak.

Open Keycloaks Web-Interface, running on localhost:8080.
Via the admin console adjust the following if necessary:

- Create ```isduba``` realm

#### Create Clients: auth

Under Clients, create auth:

ID/Name: ```auth```

#### Via Clients: auth:

- valid redirect url: ```/*```

- web origins url: ```/*```

- Tick the boxes Standard flow and Direct access grants

- Turn off ```consent required```

#### Switch from "settings" to "client scopes" and click on auth-dedicated

##### Add mapper "User Attribute" with

- Name: ```TLP```

- User Attribute: ```TLP```

- Token Claim Name: ```TLP```

- Claim JSON type: ```JSON```

- For the switches, Multivalued should be turned off, the rest on

Create roles via Realm roles:

E.g. 

- Name: ```bearbeiter```
- Description: ```bearbeiter```

#### Add attributes

The following attribute allows the role to handle
the WHITE and GREEN TLP levels of all publishers. Adjust as necessary:
Switch to the Attributes tab and set:

- Key: ```TLP```

- Value: ```[{"publisher":"", "tlps":["WHITE", "GREEN"]}]```

### Create Users

Via ```Users``` use ```Create User``` to create a user.
USERNAME and USERPASSWORD are example credentials.
 
 - Username: ```USERNAME```
 - E-Mail verified: ```yes```

Then, set the password via ```Credentials```. This example uses the password
```USERPASSWORD```
Turn ```temporary``` off.

#### Assign Users their roles
Via ```Users``` via ```Role Mapping``` via ```Assign Role``` assign the users
their role.

### Setup Go
Download Go 1.22:
```
wget https://go.dev/dl/go1.22.0.linux-amd64.tar.gz
```
Extract it and place the new go version into the /usr/local directory:
```
rm -rf /usr/local/go && tar -C /usr/local -xzf go1.22.0.linux-amd64.tar.gz
```
#### Make the profile always use this version of go:
Open the profile with a text manager.
```
vim /etc/profile
```
In there, add the line:
```
export PATH=$PATH:/usr/local/go/bin
```
The system will now use go1.22 when go is called upon.

### Setup ISDuBA
>>>>>>> e8229dc2
Clone the repository:
```
git clone https://github.com/ISDuBA/ISDuBA.git
```
Switch into the directory
```
cd ISDuBA
```
#### build the tools
Switch into the bulkimport directory and build it:
```
cd cmd/bulkimport
go build
```
Switch into the isdubad directory and build it:
```
cd ../isdubad
go build
```
Return to the main directory:
```
cd ../..
```
<<<<<<< HEAD
## Create isduba configuration
=======
### Create isduba configuration
>>>>>>> e8229dc2
Create a configuration file for the tools used in this repository.
A detailed description of this configuration file can be found [here](./isdubad-config.md).
Create a configuration file:
```
cp docs/example_isdubad.toml isdubad.toml
vim isdubad.toml
```

### Start `isdubad` to allow db creation
From the repositories main directory, start the isdubad program,
which creates the db and users according to the ./cmd/isdubad/isdubad -c isdubad.toml:
```
ISDUBA_DB_MIGRATE=true ./cmd/isdubad/isdubad -c isdubad.toml 
```

After the initial migration you can un-configure the `admin_` parts In
the configuration file adn start `isdubad` without the `ISDUBA_DB_MIGRATE`
env var set.

### Import advisories
Import some advisories into the database via the bulk importer:
- host: host from where you download your advisories from
- /path/to/advisories/to/import: location to download your advisories from
(An example would be the results of the csaf_downloader, located in localhost)
From the repositories main directory:
```
./cmd/bulkimport/bulkimport -database isdubad -user isdubad -password isdubad -host localhost /path/to/advisories/to/import
```

### Example use of `isdubad`
The following will define a TOKEN variable which holds the information 
about a user with name USERNAME and password USERPASSWORD as configured in keycloak.
(You can check whether the TOKEN is correct via e.g. jwt.io)
```
TOKEN=`curl -d 'client_id=auth'  -d 'username=USERNAME' -d 'password=USERPASSWORD' -d 'grant_type=password' 'http://127.0.0.1:8080/realms/isduba/protocol/openid-connect/token' | jq -r .access_token`
```
The contents of the Token can be checked via:
```
echo $TOKEN
```

## Setup client

### Prerequisites

A current Version of nodeJS LTS (version `20.11.1`).

### Install necessary packages

Assuming you are in the checked out repository

```bash
cd client
npm install
npx playwright install
```

### Run the client application in a dev environment

```bash
npm run dev -- --open
```

This will start the client application and opens a window in your default browser.<|MERGE_RESOLUTION|>--- conflicted
+++ resolved
@@ -8,10 +8,11 @@
  Software-Engineering: 2024 Intevation GmbH <https://intevation.de>
 -->
 
-<<<<<<< HEAD
 # Prerequisites
 
- - A keycloak setup as described [here](./keycloak.md)
+ - [A keycloak setup](./keycloak.md)
+
+ - [A postgres database](./postgres.md)
 
  - A recent version of go, see [here on how to download and install go](https://go.dev/doc/install)
 
@@ -20,320 +21,7 @@
 # Setup ISDuBA
 This setup can also be performed via the [installisduba.sh script](./scripts/installisduba.sh).
 
-=======
-# Setup
 
-## Setup backend
-
-The following document explains how to set up keycloak and postgresql to use
-with as well as the basics of the tools provided through this repository on
-an Ubuntu system, provided neither of the components have been previously
-installed. Note that all IDs and passwords used in this setup are
-easy to guess and should not be used in production, only for development.
-
-### Prerequisites
-A sufficiently new version of Java as well as an unzip-tool like unzip need to be installed.
-You can install Java 17 via
-```
-sudo apt install openjdk-17-jre-headless
-```
-and unzip via
-```
-sudo apt install unzip
-```
-
-### Get Keycloak
-Download Keycloak version 23.0.5, which has been used for development.
-```
-wget https://github.com/keycloak/keycloak/releases/download/23.0.5/keycloak-23.0.5.zip
-```
-
-### Unzip Keycloak
-```
-unzip keycloak-23.0.5.zip
-```
-(unzip or alternatively any other program that is capable of decompressing
- .zip archives may need to be installed first.)
-```
-mv keycloak-23.0.5 /opt/keycloak
-```
-
-### Get PostgreSQL 16
-Download PostgreSQL version 16, which has been used for development.
-```
-apt install vim gnupg2 -y
-curl -fsSL https://www.postgresql.org/media/keys/ACCC4CF8.asc| gpg --dearmor -o /etc/apt/trusted.gpg.d/postgresql.gpg
-sh -c 'echo "deb https://apt.postgresql.org/pub/repos/apt $(lsb_release -cs)-pgdg main" > /etc/apt/sources.list.d/pgdg.list' 
-apt update
-apt install postgresql-16
-```
-
-### Create PostgreSQL keycloak user
-Allow Keycloak to access the PostgreSQL databases.
-The created user for keycloak will have the username and password 'keycloak'.
-```
-su - postgres
-```
-Enter psql via:
-```
-psql
-```
-Create the Keycloak user so Keycloak can access it later:
-```
-CREATE USER keycloak WITH PASSWORD 'keycloak';
-```
-Give your postgres an explicit password so it can be accessed later:
-```
-ALTER USER postgres WITH PASSWORD 'postgres';
-```
-Exit psql via:
-```
-\q 
-```
-
-### Create Postgres database
-Create a Postgres database for Keycloak.
-
-```
-createdb -O keycloak -E 'UTF-8' keycloak
-```
-
-Exit the postgres user via:
-```
-exit
-```
-
-### Alter Keycloak config
-Create a Keycloak user with access rights to your Keycloak
-directory.
-```
-useradd keycloak
-chown -R keycloak: /opt/keycloak
-```
-Open the Keycloak config with a text-editor (like vim):
-```
-vim /opt/keycloak/conf/keycloak.conf
-```
-Paste the following for a valid configuration. 
-
-```
-# Basic settings for running in production. Change accordingly before deploying the server.
-
-# Database
-
-# The database vendor.
-db=postgres
-
-# The username of the database user.
-db-username=keycloak
-
-# The password of the database user.
-db-password=keycloak
-
-# The full database JDBC URL. 
-# If not provided, a default URL is set based on the selected database vendor.
-db-url=jdbc:postgresql://localhost/keycloak
-
-# Observability
-
-# If the server should expose healthcheck endpoints.
-#health-enabled=true
-
-# If the server should expose metrics endpoints.
-#metrics-enabled=true
-
-# HTTP
-
-# The file path to a server certificate or certificate chain in PEM format.
-#https-certificate-file=${kc.home.dir}conf/server.crt.pem
-
-# The file path to a private key in PEM format.
-#https-certificate-key-file=${kc.home.dir}conf/server.key.pem
-
-# The proxy address forwarding mode if the server is behind a reverse proxy.
-#proxy=reencrypt
-
-# Do not attach route to cookies and rely on the session affinity capabilities from reverse proxy
-#spi-sticky-session-encoder-infinispan-should-attach-route=false
-
-# Hostname for the Keycloak server.
-#hostname=isduba
-```
-
-### Initialize keycloak
-Allow Keycloak to start on system-startup.
-
-Create a systemd Keycloak file via a text editor, e.g. vim:
-```
-vim /etc/systemd/system/keycloak.service
-```
-Use the following configuration:
-
-```
-[Unit]
-Description=Keycloak
-After=network.target
-
-[Service]
-Type=idle
-User=keycloak
-Group=keycloak
-ExecStart=/opt/keycloak/bin/kc.sh start-dev
-TimeoutStartSec=600
-TimeoutStopSec=600
-
-[Install]
-WantedBy=multi-user.target
-```
-
-### Adjust systemd
-As superuser, enable keycloak to start on system-startup.
-
-Enter superuser status.
-```
-sudo su
-```
-
-Enable Keycloak to start on system-startup.
-```
-systemctl enable keycloak
-systemctl start keycloak
-```
-
-Start Keycloak in the background or restart your system.
-```
-bin/kc.sh start-dev &
-```
-
-### Edit Postgres config
-Edit the PostgreSQL configuration.
-
-Change to the postgres user and change into the postgres directory:
-```
-su - postgres
-cd /etc/postgresql/16/main/
-```
-
-Open the postgresql.conf:
-```
-vim postgresql.conf
-```
-Change the following line:
-> #listen_addresses = 'localhost'
-to
-```
-listen_addresses = '*'
-```
-Open the pg_hba.conf:
-```
-vim pg_hba.conf
-```
-Add the following two lines:
-```
-host    all             all             192.168.56.1/32         scram-sha-256
-host    all             all             127.0.0.1/32            scram-sha-256
-```
-
-Exit the postgres user:
-```
-exit
-```
-
-
-
-### Adjust keycloak
-Configure Keycloak.
-
-Open Keycloaks Web-Interface, running on localhost:8080.
-Via the admin console adjust the following if necessary:
-
-- Create ```isduba``` realm
-
-#### Create Clients: auth
-
-Under Clients, create auth:
-
-ID/Name: ```auth```
-
-#### Via Clients: auth:
-
-- valid redirect url: ```/*```
-
-- web origins url: ```/*```
-
-- Tick the boxes Standard flow and Direct access grants
-
-- Turn off ```consent required```
-
-#### Switch from "settings" to "client scopes" and click on auth-dedicated
-
-##### Add mapper "User Attribute" with
-
-- Name: ```TLP```
-
-- User Attribute: ```TLP```
-
-- Token Claim Name: ```TLP```
-
-- Claim JSON type: ```JSON```
-
-- For the switches, Multivalued should be turned off, the rest on
-
-Create roles via Realm roles:
-
-E.g. 
-
-- Name: ```bearbeiter```
-- Description: ```bearbeiter```
-
-#### Add attributes
-
-The following attribute allows the role to handle
-the WHITE and GREEN TLP levels of all publishers. Adjust as necessary:
-Switch to the Attributes tab and set:
-
-- Key: ```TLP```
-
-- Value: ```[{"publisher":"", "tlps":["WHITE", "GREEN"]}]```
-
-### Create Users
-
-Via ```Users``` use ```Create User``` to create a user.
-USERNAME and USERPASSWORD are example credentials.
- 
- - Username: ```USERNAME```
- - E-Mail verified: ```yes```
-
-Then, set the password via ```Credentials```. This example uses the password
-```USERPASSWORD```
-Turn ```temporary``` off.
-
-#### Assign Users their roles
-Via ```Users``` via ```Role Mapping``` via ```Assign Role``` assign the users
-their role.
-
-### Setup Go
-Download Go 1.22:
-```
-wget https://go.dev/dl/go1.22.0.linux-amd64.tar.gz
-```
-Extract it and place the new go version into the /usr/local directory:
-```
-rm -rf /usr/local/go && tar -C /usr/local -xzf go1.22.0.linux-amd64.tar.gz
-```
-#### Make the profile always use this version of go:
-Open the profile with a text manager.
-```
-vim /etc/profile
-```
-In there, add the line:
-```
-export PATH=$PATH:/usr/local/go/bin
-```
-The system will now use go1.22 when go is called upon.
-
-### Setup ISDuBA
->>>>>>> e8229dc2
 Clone the repository:
 ```
 git clone https://github.com/ISDuBA/ISDuBA.git
@@ -357,11 +45,8 @@
 ```
 cd ../..
 ```
-<<<<<<< HEAD
 ## Create isduba configuration
-=======
-### Create isduba configuration
->>>>>>> e8229dc2
+
 Create a configuration file for the tools used in this repository.
 A detailed description of this configuration file can be found [here](./isdubad-config.md).
 Create a configuration file:
