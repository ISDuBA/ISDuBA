#This file is Free Software under the Apache-2.0 License
#without warranty, see README.md and LICENSES/Apache-2.0.txt for details.
#
#SPDX-License-Identifier: Apache-2.0
#
#SPDX-FileCopyrightText: 2024 German Federal Office for Information Security (BSI) <https://www.bsi.bund.de>
#Software-Engineering: 2024 Intevation GmbH <https://intevation.de>

# [general]
# advisory_upload_limit = "512K"
# anonymous_event_logging = false

# [log]
# file = "isduba.log"
# level = "info"
# source = false
# json = false

# [keycloak]
# url = "http://localhost:8080"
# realm = "isduba"
# certs_caching = "8h"
# timeout = "30s"
# full_certs_path = ""

# [web]
# host = "localhost"
# port = 8081
# gin_mode = "release"
# static = "web"

# [database]
# host = "localhost"
# port = 5432
# database = "isduba"
# user = "isduba"
# password = "isduba"
# admin_user = "postgres"
# admin_database = "postgres"
# admin_password = "postgres"
# migrate = false
# terminate_after_migration = true
# max_query_time = "30s"

# [temp_storage]
# storage_duration = "30m"
# files_total = 10
# files_user = 2

# [publishers_tlps]
# '*' = ["WHITE"]

# [sources]
<<<<<<< HEAD
# download_slots = 100
# max_slots_per_source = 2
# max_rate_per_source = 0
# feed_refresh = "15m"
# feed_log_level = "info"
# feed_importer = "feedimporter"
# publishers_tlps = { "*" = [ "WHITE", "GREEN", "AMBER", "RED" ] }
# default_message = """Missing something? \
#                      To suggest new CSAF sources, \
#                      please contact your CSAF source manager \
#                      or your administrator."""
=======
# default_message = "Missing something? To suggest new CSAF sources, please contact your CSAF source manager or your administrator."

# [client]
# keycloak_url = "http://localhost:8080"
# keycloak_realm = "isduba"
# keycloak_client_id = "auth"
# update_interval = "5m"
# application_uri = "http://localhost:5173"
# idle_timeout = "30m"
>>>>>>> 3e6d1f72
<|MERGE_RESOLUTION|>--- conflicted
+++ resolved
@@ -51,7 +51,6 @@
 # '*' = ["WHITE"]
 
 # [sources]
-<<<<<<< HEAD
 # download_slots = 100
 # max_slots_per_source = 2
 # max_rate_per_source = 0
@@ -63,8 +62,6 @@
 #                      To suggest new CSAF sources, \
 #                      please contact your CSAF source manager \
 #                      or your administrator."""
-=======
-# default_message = "Missing something? To suggest new CSAF sources, please contact your CSAF source manager or your administrator."
 
 # [client]
 # keycloak_url = "http://localhost:8080"
@@ -72,5 +69,4 @@
 # keycloak_client_id = "auth"
 # update_interval = "5m"
 # application_uri = "http://localhost:5173"
-# idle_timeout = "30m"
->>>>>>> 3e6d1f72
+# idle_timeout = "30m"