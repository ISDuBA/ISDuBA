<!--
 This file is Free Software under the MIT License
 without warranty, see README.md and LICENSES/MIT.txt for details.

 SPDX-License-Identifier: Apache-2.0

 SPDX-FileCopyrightText: 2024 German Federal Office for Information Security (BSI) <https://www.bsi.bund.de>
 Software-Engineering: 2024 Intevation GmbH <https://intevation.de>
-->

# ISDuBA

**Work in progress** **early-development**

Plan: Develop a web application
for downloading and evaluating security advisories in CSAF 2.0 format
for internal use of a team responsible for a number of IT related topics.

Will be published as Free Software.

Envisoned is to use the following components:
 * Backend to be written in Go using
 * PostgreSQL as database
 * keycloak as identify provider
 * docker-compose setup example
 * [svelte-flowbite](https://flowbite-svelte.com/)
     for the single page web application frontend
 * [csaf_distribution](https://github.com/csaf-poc/csaf_distribution)
     for downloading advisories
 * [csaf_webview](https://github.com/csaf-poc/csaf_webview)
     for viewing documents
 * https://github.com/CERTCC/SSVC/tree/main/docs/ssvc-calc
 * https://github.com/rtfpessoa/diff2html


## How to get started
 * [Setup](docs/setup.md)


## What does the name ISDuBA mean?

The abbreviation expands to a German label, which translates to
  **I**nternal **s**ystem for **d**ownloading and evaluating **a**dvisories.


<<<<<<< HEAD
## License

- `ISDuBA` is licensed as Free Software under the [Apache License, Version 2.0](./LICENSES/Apache-License-2.0.txt)

- See the specific source files
  for details, the license itself can be found in the directory `LICENSES/`.

- Contains third party Free Software components under licenses that to our best knowledge are compatible at time of adding the dependency, [3rdpartylicenses.md](3rdpartylicenses.md) has the details.
=======
ISDuBA is Free Software licensed under the terms of the [Apache License, Version 2.0](./LICENSES/Apache-2.0.txt).
>>>>>>> 53432895
<|MERGE_RESOLUTION|>--- conflicted
+++ resolved
@@ -42,8 +42,6 @@
 The abbreviation expands to a German label, which translates to
   **I**nternal **s**ystem for **d**ownloading and evaluating **a**dvisories.
 
-
-<<<<<<< HEAD
 ## License
 
 - `ISDuBA` is licensed as Free Software under the [Apache License, Version 2.0](./LICENSES/Apache-License-2.0.txt)
@@ -52,6 +50,3 @@
   for details, the license itself can be found in the directory `LICENSES/`.
 
 - Contains third party Free Software components under licenses that to our best knowledge are compatible at time of adding the dependency, [3rdpartylicenses.md](3rdpartylicenses.md) has the details.
-=======
-ISDuBA is Free Software licensed under the terms of the [Apache License, Version 2.0](./LICENSES/Apache-2.0.txt).
->>>>>>> 53432895
