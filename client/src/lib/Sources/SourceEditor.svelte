<!--
 This file is Free Software under the Apache-2.0 License
 without warranty, see README.md and LICENSES/Apache-2.0.txt for details.

 SPDX-License-Identifier: Apache-2.0

 SPDX-FileCopyrightText: 2024 German Federal Office for Information Security (BSI) <https://www.bsi.bund.de>
 Software-Engineering: 2024 Intevation GmbH <https://intevation.de>
-->

<script lang="ts">
  import {
    type Source,
    type Feed,
    fetchPMD,
    fetchSource,
    saveSource,
    fetchFeeds,
    calculateMissingFeeds,
    parseFeeds,
    saveFeeds,
    resetSourceAttention
  } from "$lib/Sources/source";
  import { Button, Spinner, Modal, List, DescriptionList } from "flowbite-svelte";
  import ErrorMessage from "$lib/Errors/ErrorMessage.svelte";
  import { type ErrorDetails, getErrorDetails } from "$lib/Errors/error";
  import type { CSAFProviderMetadata } from "$lib/provider";
  import SectionHeader from "$lib/SectionHeader.svelte";
  import { onDestroy, onMount } from "svelte";
  import SourceForm from "./SourceForm.svelte";
  import { request } from "$lib/request";
  import FeedView from "./FeedView.svelte";
  import { push } from "svelte-spa-router";
  import { DAY_MS } from "$lib/time";
  import SourceBasicStats from "./SourceBasicStats.svelte";
  import ImportStats from "$lib/Statistics/ImportStats.svelte";
  export let params: any = null;

  let sourceEdited: boolean = false;

  let modalOpen: boolean = false;
  let modalMessage = "";
  let modalTitle = "";
  let modalCallback: any;

  let saveSourceError: ErrorDetails | null;
  let loadSourceError: ErrorDetails | null;
  let loadFeedError: ErrorDetails | null;
  let saveFeedError: ErrorDetails | null;
  let loadPmdError: ErrorDetails | null;
  let feedError: ErrorDetails | null;
  let pmd: CSAFProviderMetadata;
  let feeds: Feed[] = [];

  let loadingFeeds: boolean = false;
  let loadingSource: boolean = false;
  let loadingPMD: boolean = false;

  let formClass = "max-w-[800pt]";

  let sourceForm: any;
  let updateSourceForm: any;
  let fillAgeDataFromSource: (source: Source) => void;

  let loadSource: boolean = true;

  let source: Source = {
    name: "",
    url: "",
    active: false,
    rate: 1,
    slots: 2,
    strict_mode: true,
    headers: [""],
    ignore_patterns: [""],
    attention: false
  };

  let oldSource = structuredClone(source);

  const dtClass: string = "ml-1 mt-1 text-gray-500 md:text-sm dark:text-gray-400";
  const ddClass: string = "break-words font-semibold ml-2 mb-1";

  let updateStats = setInterval(async () => {
    if (!source.id || source.id === 0) {
      return;
    }
    let result = await fetchSource(source.id, true);
    if (result.ok) {
      source.stats = result.value.stats;
    }
    let feedResult = await fetchFeeds(source.id ?? 0, true);
    if (feedResult.ok) {
      for (let feed of feedResult.value) {
        const find = feeds.find((i) => i.id === feed.id);
        if (find) {
          find.stats = feed.stats;
        }
      }
    }
    feeds = feeds;
  }, 30 * 1000);

  const loadSourceInfo = async (id: number) => {
    loadingSource = true;
    let result = await fetchSource(Number(id), true);
    if (result.ok) {
      source = result.value;
      loadSource = true;
      if (fillAgeDataFromSource) {
        fillAgeDataFromSource(source);
      }
      await updateSourceForm();
      oldSource = structuredClone(source);
      sourceEdited = false;
    } else {
      loadSourceError = result.error;
    }
    loadingSource = false;
  };

  const loadPMD = async () => {
    loadingPMD = true;
    let result = await fetchPMD(source.url);
    if (result.ok) {
      pmd = result.value;
    } else {
      loadPmdError = result.error;
    }
    loadingPMD = false;
  };

  const loadFeeds = async () => {
    if (source.id === undefined) {
      return;
    }
    loadingFeeds = true;
    let result = await fetchFeeds(source.id, true);
    if (result.ok) {
      feeds = result.value;
      feeds.map((f) => {
        f.enable = true;
      });
    } else {
      loadFeedError = result.error;
    }
    loadingFeeds = false;
  };

  const updateSource = async () => {
    await updateSourceForm();
    let result = await saveSource(source);
    if (!result.ok) {
      saveSourceError = result.error;
      return;
    }
    saveSourceError = null;
    await loadSourceInfo(source.id ?? 0);
  };

  const deleteSource = async () => {
    const resp = await request(`/api/sources/${source.id}`, "DELETE");
    if (resp.error) {
      saveSourceError = getErrorDetails(`Could not delete source`, resp);
    } else {
      push(`/sources`);
    }
  };

  const isDuplicateFeedLabel = (feed: Feed): boolean => {
    let found = feeds.filter((f) => f.id !== feed.id && f.label === feed.label);
    return found.length === 0 ? false : true;
  };

  const updateFeed = async (feed: Feed) => {
    if (isDuplicateFeedLabel(feed) || feed.label.length === 0) {
      return;
    }
    let result = await saveFeeds(source, [feed]);
    if (result.ok) {
      let id = result.value[0];
      if (id) {
        feed.id = id;
      }
      await markAsDone();
    } else {
      saveFeedError = result.error;
    }
  };

  const markAsDone = async () => {
    let result = await resetSourceAttention(source);
    if (!result.ok) {
      saveSourceError = result.error;
    }

    await loadSourceInfo(source.id ?? 0);
  };

  const sourceEqual = (a: Source, b: Source) => {
    let tmpA = structuredClone(a);
    let tmpB = structuredClone(b);

    tmpA.stats = undefined;
    tmpB.stats = undefined;

    if (!tmpA.headers) {
      tmpA.headers = [];
    }
    if (!tmpB.headers) {
      tmpB.headers = [];
    }

    if (tmpA.secure === undefined) {
      tmpA.secure = false;
    }
    if (tmpB.secure === undefined) {
      tmpB.secure = false;
    }

    if (tmpA.signature_check === undefined) {
      tmpA.signature_check = false;
    }
    if (tmpB.signature_check === undefined) {
      tmpB.signature_check = false;
    }

    if (tmpA.strict_mode === undefined) {
      tmpA.strict_mode = false;
    }
    if (tmpB.strict_mode === undefined) {
      tmpB.strict_mode = false;
    }
    return JSON.stringify(tmpA) === JSON.stringify(tmpB);
  };

  const inputChange = async () => {
    await updateSourceForm();
    if (sourceEqual(oldSource, source)) {
      sourceEdited = false;
    } else {
      sourceEdited = true;
    }
  };

  const clickFeed = async (feed: Feed) => {
    if (!feed.id) {
      return;
    }
    push(`/sources/logs/${feed.id}`);
  };

  onMount(async () => {
    updateSourceForm = sourceForm.updateSource;
    fillAgeDataFromSource = sourceForm.fillAgeDataFromSource;
    let id = params?.id;
    if (id) {
      let sourceID = Number(id);
      if (sourceID === 0) {
        source.id = 0;
      } else {
        await loadSourceInfo(sourceID);
        await loadPMD();
      }
      await loadFeeds();
      if (source.id !== 0) {
        let missingFeeds = calculateMissingFeeds(parseFeeds(pmd, feeds), feeds);
        missingFeeds.map((f) => {
          f.enable = false;
        });
        feeds.push(...missingFeeds);
      }
      feeds = feeds;
      fillAgeDataFromSource(source);
    }
  });

  onDestroy(() => {
    clearInterval(updateStats);
  });
</script>

<svelte:head>
  <title>Sources - Edit source</title>
</svelte:head>

<Modal size="xs" title={modalTitle} bind:open={modalOpen} autoclose outsideclose>
  <div class="text-center">
    <h3 class="mb-5 text-lg font-normal text-gray-500 dark:text-gray-400">
      {modalMessage}
    </h3>
    <Button
      on:click={() => {
        modalCallback();
      }}
      color="red"
      class="me-2">Yes, I'm sure</Button
    >
    <Button color="alternative">No, cancel</Button>
  </div>
</Modal>

<SectionHeader title={source.name}></SectionHeader>
{#if source.id !== 0}
  <div class="mb-3 grid w-full grid-cols-1 justify-stretch gap-10 lg:grid-cols-2">
    <div class="w-full">
      <List tag="dl" class="w-full divide-y divide-gray-200 text-sm">
        <div>
          <DescriptionList tag="dt" {dtClass}>Domain/PMD</DescriptionList>
          <DescriptionList tag="dd" {ddClass}>{source.url}</DescriptionList>
        </div>
        {#if pmd}
          <div>
            <DescriptionList tag="dt" {dtClass}>Canonical URL</DescriptionList>
            <DescriptionList tag="dd" {ddClass}>{pmd.canonical_url}</DescriptionList>
          </div>
          <div>
            <DescriptionList tag="dt" {dtClass}>Publisher Name</DescriptionList>
            <DescriptionList tag="dd" {ddClass}>{pmd.publisher.name}</DescriptionList>
          </div>
          <div>
            <DescriptionList tag="dt" {dtClass}>Publisher Contact</DescriptionList>
            <DescriptionList tag="dd" {ddClass}>{pmd.publisher.contact_details}</DescriptionList>
          </div>
          <div>
            {#if pmd.publisher.issuing_authority}
              <DescriptionList tag="dt" {dtClass}>Issuing Authority</DescriptionList>
              <DescriptionList tag="dd" {ddClass}>{pmd.publisher.issuing_authority}</DescriptionList
              >
            {/if}
          </div>
        {/if}
        <div>
          <DescriptionList tag="dt" {dtClass}>Status</DescriptionList>
          {#if source.status}
            {#each source.status as s}
              <DescriptionList tag="dd" {ddClass}>{s}</DescriptionList>
            {/each}
          {:else}
            <DescriptionList tag="dd" {ddClass}>OK</DescriptionList>
          {/if}
        </div>
      </List>
      {#if source.stats}
        <h4 class="mt-3">Status</h4>
        <List tag="dl" class="flex w-full flex-wrap text-sm">
          <div>
            <DescriptionList tag="dt" {dtClass}>Loading</DescriptionList>
            <DescriptionList tag="dd" {ddClass}>{source.stats.downloading}</DescriptionList>
          </div>
          <div class="pl-4">
            <DescriptionList tag="dt" {dtClass}>Queued</DescriptionList>
            <DescriptionList tag="dd" {ddClass}>{source.stats.waiting}</DescriptionList>
          </div>
          <div class="pl-4">
            <DescriptionList tag="dt" {dtClass}>Imported (last 24h)</DescriptionList>
            <DescriptionList tag="dd" {ddClass}>
              {#if source.id}
                {@const yesterday = Date.now() - DAY_MS}
                <SourceBasicStats sourceID={source.id}></SourceBasicStats>
                (<SourceBasicStats from={new Date(yesterday)} sourceID={source.id}
                ></SourceBasicStats>)
              {/if}
            </DescriptionList>
          </div>
        </List>
      {/if}
      <ErrorMessage error={loadSourceError}></ErrorMessage>
      <ErrorMessage error={loadPmdError}></ErrorMessage>

      <div
        class:invisible={!loadingPMD}
        class={!loadingPMD ? "loadingFadeIn" : ""}
        class:mb-4={true}
      >
        Loading PMD ...
        <Spinner color="gray" size="4"></Spinner>
      </div>
    </div>

    <div class="w-full flex-auto">
      <div
        class:invisible={!loadingSource}
        class={!loadingSource ? "loadingFadeIn" : ""}
        class:mb-4={true}
      >
        Loading source configuration ...
        <Spinner color="gray" size="4"></Spinner>
      </div>
      <SourceForm
        bind:this={sourceForm}
        bind:parseSource={loadSource}
        {inputChange}
        {source}
        {formClass}
        enableActive={true}
      ></SourceForm>
      <Button disabled={!sourceEdited} on:click={updateSource} color="light">
        <i class="bx bxs-save me-2"></i>
        <span>Save source</span>
      </Button>
      <Button
        on:click={(event) => {
          event.stopPropagation();
          modalCallback = () => {
            deleteSource();
          };
          modalMessage = "Are you sure you want to delete this source?";
          modalTitle = `Source ${source.name}`;
          modalOpen = true;
        }}
        title={`Delete source "${source.name}"`}
        color="light"
      >
        <i class="bx bx-trash me-2 text-red-500"></i>
        <span>Delete source</span>
      </Button>
      <ErrorMessage error={saveSourceError}></ErrorMessage>
    </div>
<<<<<<< HEAD
    <SourceForm
      bind:this={sourceForm}
      bind:parseSource={loadSource}
      {inputChange}
      {source}
      {formClass}
      enableActive={true}
    ></SourceForm>
    <Button disabled={!sourceEdited} on:click={updateSource} color="light">
      <i class="bx bxs-save me-2"></i>
      <span>Save source</span>
    </Button>
    <Button
      on:click={(event) => {
        event.stopPropagation();
        modalCallback = () => {
          deleteSource();
        };
        modalMessage = "Are you sure you want to delete this source?";
        modalTitle = `Source ${source.name}`;
        modalOpen = true;
      }}
      title={`Delete source "${source.name}"`}
      color="light"
    >
      <i class="bx bx-trash me-2 text-red-500"></i>
      <span>Delete source</span>
    </Button>
    <Button disabled={!source.attention} on:click={markAsDone} color="light">
      <i class="bx bx-check me-2"></i>
      <span>Mark as done</span>
    </Button>
    <ErrorMessage error={saveSourceError}></ErrorMessage>
=======
>>>>>>> 3bba79d5
  </div>
{/if}

<FeedView {feeds} placeholderFeed={source.id === 0} {clickFeed} {updateFeed} edit={true}></FeedView>
<div
  class:invisible={!loadingFeeds && !loadingPMD}
  class={!loadingFeeds && !loadingPMD ? "loadingFadeIn" : ""}
  class:mb-4={true}
>
  Loading ...
  <Spinner color="gray" size="4"></Spinner>
</div>
<ErrorMessage error={loadFeedError}></ErrorMessage>
<ErrorMessage error={feedError}></ErrorMessage>
<ErrorMessage error={saveFeedError}></ErrorMessage>

{#if source.id !== undefined}
  <ImportStats
    axes={[{ label: "", types: ["imports"] }]}
    height="200pt"
    initialFrom={new Date(Date.now() - DAY_MS)}
    showModeToggle
    showRangeSelection
    source={{ id: source.id, isFeed: false }}
    title="Imports"
  ></ImportStats>
  <ImportStats
    axes={[{ label: "", types: ["importFailures"] }]}
    height="200pt"
    initialFrom={new Date(Date.now() - DAY_MS)}
    isStacked
    showLegend
    showModeToggle
    showRangeSelection
    source={{ id: source.id, isFeed: false }}
    title="Import errors"
  ></ImportStats>
{/if}<|MERGE_RESOLUTION|>--- conflicted
+++ resolved
@@ -415,44 +415,12 @@
         <i class="bx bx-trash me-2 text-red-500"></i>
         <span>Delete source</span>
       </Button>
+      <Button disabled={!source.attention} on:click={markAsDone} color="light">
+        <i class="bx bx-check me-2"></i>
+        <span>Mark as done</span>
+      </Button>
       <ErrorMessage error={saveSourceError}></ErrorMessage>
     </div>
-<<<<<<< HEAD
-    <SourceForm
-      bind:this={sourceForm}
-      bind:parseSource={loadSource}
-      {inputChange}
-      {source}
-      {formClass}
-      enableActive={true}
-    ></SourceForm>
-    <Button disabled={!sourceEdited} on:click={updateSource} color="light">
-      <i class="bx bxs-save me-2"></i>
-      <span>Save source</span>
-    </Button>
-    <Button
-      on:click={(event) => {
-        event.stopPropagation();
-        modalCallback = () => {
-          deleteSource();
-        };
-        modalMessage = "Are you sure you want to delete this source?";
-        modalTitle = `Source ${source.name}`;
-        modalOpen = true;
-      }}
-      title={`Delete source "${source.name}"`}
-      color="light"
-    >
-      <i class="bx bx-trash me-2 text-red-500"></i>
-      <span>Delete source</span>
-    </Button>
-    <Button disabled={!source.attention} on:click={markAsDone} color="light">
-      <i class="bx bx-check me-2"></i>
-      <span>Mark as done</span>
-    </Button>
-    <ErrorMessage error={saveSourceError}></ErrorMessage>
-=======
->>>>>>> 3bba79d5
   </div>
 {/if}
 
