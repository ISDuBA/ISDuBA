<!--
 This file is Free Software under the Apache-2.0 License
 without warranty, see README.md and LICENSES/Apache-2.0.txt for details.

 SPDX-License-Identifier: Apache-2.0

 SPDX-FileCopyrightText: 2024 German Federal Office for Information Security (BSI) <https://www.bsi.bund.de>
 Software-Engineering: 2024 Intevation GmbH <https://intevation.de>
-->

<script lang="ts">
  import { type Source, fetchSourceDefaultConfig } from "$lib/Sources/source";
  import { Accordion, AccordionItem, Button, Input, Label, Select } from "flowbite-svelte";
  import CCheckbox from "$lib/Components/CCheckbox.svelte";
  import { onMount } from "svelte";
  import CFileinput from "$lib/Components/CFileinput.svelte";
  export let formClass: string = "";
  export let source: Source;
  export let oldSource: Source | undefined = undefined;
  export let enableActive: boolean = false;
  export let parseSource: boolean = true;
  export const updateSource = async () => {
    formatHeaders();
    await loadCerts();
  };

  const parseAge = (age?: string): [number | undefined, AgeUnit] => {
    if (age === "0s") {
      age = "0h";
    }
    let baseNumber: number | undefined = undefined;
    let baseUnit: AgeUnit = ageUnit;
    let [numStr, ...r]: string[] = (age ?? "").split("h");
    let num: number = +numStr;
    if (!(Number.isInteger(num) && !/[1-9]/.test(r.join(``)))) {
      throw Error("Expected age to be given exclusively in hours, actual value was '" + age + "'.");
    }
    if (num) {
      for (let i = ageUnits.length - 1; i >= 0; i--) {
        let unit = ageUnits[i].value;
        let len = ageUnitLengths[unit];
        if (num % len === 0) {
          baseNumber = num / len;
          baseUnit = unit;
          break;
        }
      }
    }
    return [baseNumber, baseUnit];
  };

  export const fillAgeDataFromSource = (useSource: Source) => {
    ageUnit = AgeUnit.years;
    let baseNumber: number | undefined = undefined;
    let baseUnit: AgeUnit = ageUnit;
    if (useSource.age && !["0s", "0h"].includes(useSource.age)) {
      [baseNumber, baseUnit] = parseAge(source.age);
    } else if (useSource.age && ["0s", "0h"].includes(useSource.age)) {
      baseNumber = 0;
    }
    ageNumber = baseNumber;
    ageUnit = baseUnit;
  };

  export let inputChange = () => {};

  enum AgeUnit {
    hours = "h",
    days = "d",
    weeks = "w",
    months = "m",
    years = "y"
  }

  const ageUnits: { value: AgeUnit; name: string }[] = [
    { value: AgeUnit.hours, name: "hours" },
    { value: AgeUnit.days, name: "days" },
    { value: AgeUnit.weeks, name: "weeks" },
    { value: AgeUnit.months, name: "months" },
    { value: AgeUnit.years, name: "years" }
  ];

  const ageUnitLengths: { [unit in AgeUnit]: number } = {
    h: 1,
    d: 24,
    w: 24 * 7,
    m: 24 * 30,
    y: 24 * 365
  };

  let headers: [string, string][] = [["", ""]];
  let privateCert: FileList | undefined;
  let publicCert: FileList | undefined;

  let ageUnit: AgeUnit;
  let ageNumber: number | undefined;
  let previousAgeNumber: number | undefined;

  let displayActiveHighlight: boolean = true;

  let ratePlaceholder = 0;
  let slotPlaceholder = 2;

  const loadSourceDefaults = async () => {
    const resp = await fetchSourceDefaultConfig();
    if (resp.ok) {
      ratePlaceholder = resp.value.rate;
      slotPlaceholder = resp.value.slots;
    }
  };

  onMount(async () => {
    await loadSourceDefaults();
    fillAgeDataFromSource(source);
  });

  const onChangedAge = () => {
    if (!ageNumber && ageNumber !== 0) {
      source.age = "";
    } else {
      let num = ageNumber;
      num *= ageUnitLengths[ageUnit];
      source.age = num.toString() + "h";
    }
    if (ageNumber || previousAgeNumber !== ageNumber) {
      inputChange();
      previousAgeNumber = ageNumber;
    }
  };

  const onChangedHeaders = (e: Event | undefined) => {
    let lastElement = headers[headers.length - 1];
    if (lastElement === undefined || (lastElement[0] !== "" && lastElement[1] !== "")) {
      headers.push(["", ""]);
    }
    formatHeaders();

    if (e) {
      inputChange();
    }
  };

  const onChangedIgnorePatterns = () => {
    if (source.ignore_patterns.at(-1) !== "") {
      source.ignore_patterns.push("");
    }
    inputChange();
  };

  const removeHeader = (index: number) => {
    if (headers.length === 1)
      headers = [
        ["", ""],
        ["", ""]
      ];
    headers = headers.toSpliced(index, 1);
    inputChange();
  };

  const removePattern = (index: number) => {
    if (source.ignore_patterns.length === 1) {
      source.ignore_patterns = [""];
    } else {
      source.ignore_patterns = source.ignore_patterns.toSpliced(index, 1);
    }
    inputChange();
  };

  $: if (source.headers) {
    if (parseSource) {
      parseHeaders();
      parseSource = false;
    }
  }

  const parseHeaders = () => {
    headers = [];
    for (const header of source.headers) {
      let h = header.split(":");
      headers.push([h[0], h[1]]);
    }
    if (headers.length === 0) {
      headers.push(["", ""]);
    }
    onChangedHeaders(undefined);
  };

  const formatHeaders = () => {
    source.headers = [];
    for (const header of headers) {
      if (header[0] !== "") source.headers.push(`${header[0]}:${header[1] ?? ""}`);
    }
  };

  const loadCerts = async () => {
    if (privateCert) {
      source.client_cert_private = await privateCert.item(0)?.text();
    } else {
      source.client_cert_private = null;
    }
    if (publicCert) {
      source.client_cert_public = await publicCert.item(0)?.text();
    } else {
      source.client_cert_public = null;
    }
  };
</script>

<form class={formClass}>
  <Label>Name</Label>
  <Input class="mb-3" on:input={inputChange} bind:value={source.name}></Input>
  <div class={!source.active && displayActiveHighlight ? "blink" : ""}>
    {#if enableActive}
      <CCheckbox
        class="mb-3"
        on:change={() => {
          displayActiveHighlight = false;
          inputChange();
        }}
        bind:checked={source.active}>Active</CCheckbox
      >
    {/if}
  </div>
  <Accordion>
    <AccordionItem
      ><span slot="header">Credentials</span>
      <Label>Private cert</Label>
<<<<<<< HEAD
      <div class="mb-3 inline-flex w-full">
        <Fileupload
          value=""
          class="rounded-none rounded-l-lg"
          inputClass="border !p-0 dark:text-gray-400 dark:bg-gray-700"
          on:change={inputChange}
          bind:files={privateCert}
        ></Fileupload>
        <Button
          on:click={() => {
            source.client_cert_private = null;
            privateCert = undefined;
            inputChange();
          }}
          title="Remove private cert"
          class="w-fit rounded-none rounded-r-lg border-l-0 p-1 dark:border-gray-500 dark:bg-gray-600"
          color="light"
        >
          <i class="bx bx-x"></i>
        </Button>
      </div>
      <Label>Public cert</Label>
      <div class="mb-3 inline-flex w-full">
        <Fileupload
          value=""
          class="rounded-none rounded-l-lg"
          inputClass="border !p-0 dark:text-gray-400 dark:bg-gray-700"
          on:change={inputChange}
          bind:files={publicCert}
        ></Fileupload>
        <Button
          on:click={() => {
            source.client_cert_public = null;
            publicCert = undefined;
            inputChange();
          }}
          title="Remove public cert"
          class="w-fit rounded-none rounded-r-lg border-l-0 p-1 dark:border-gray-500 dark:bg-gray-600"
          color="light"
        >
          <i class="bx bx-x"></i>
        </Button>
      </div>
=======
      <CFileinput
        bind:files={privateCert}
        oldFile={oldSource?.client_cert_private}
        on:change={inputChange}
        id="private-cert"
        titleClearButton="Remove private cert"
      ></CFileinput>
      <Label>Public cert</Label>
      <CFileinput
        bind:files={publicCert}
        oldFile={oldSource?.client_cert_public}
        on:change={inputChange}
        id="public-cert"
        titleClearButton="Remove public cert"
      ></CFileinput>
>>>>>>> 9af1f0df
      <Label>Client cert passphrase</Label>
      <div class="mb-3 inline-flex w-full">
        <Input
          class="rounded-none rounded-l-lg"
          on:input={inputChange}
          bind:value={source.client_cert_passphrase}
        />
        <Button
          on:click={() => {
            source.client_cert_passphrase = null;
          }}
          title="Remove passphrase"
          class="w-fit rounded-none rounded-r-lg border-l-0 p-1 dark:border-gray-500 dark:bg-gray-600"
          color="light"
        >
          <i class="bx bx-x"></i>
        </Button>
      </div>
    </AccordionItem>
    <AccordionItem
      ><span slot="header">Advanced options</span>
      <div class="mb-3 grid w-full gap-x-2 gap-y-4 md:grid-cols-[minmax(190px,1fr)_1fr_1fr]">
        <div>
          <Label>Maximum document age</Label>
          <div class="inline-flex w-full">
            <Input
              class="rounded-none rounded-l-lg"
              type="number"
              min="0"
              placeholder="0"
              on:input={onChangedAge}
              bind:value={ageNumber}
            ></Input>
            <Select
              class="rounded-none rounded-r-lg border-l-0"
              items={ageUnits}
              bind:value={ageUnit}
              on:change={onChangedAge}
            />
          </div>
        </div>
        <div>
          <Label>Rate</Label>
          <Input
            type="number"
            step="0.01"
            placeholder={ratePlaceholder.toString()}
            on:input={inputChange}
            min="0"
            bind:value={source.rate}
          />
        </div>
        <div>
          <Label>Slots</Label>
          <Input
            type="number"
            step="1"
            placeholder={slotPlaceholder.toString()}
            min="1"
            on:input={inputChange}
            bind:value={source.slots}
          />
        </div>
      </div>

      <Label>Options</Label>
      <div class="mb-3 flex w-full gap-4">
        <CCheckbox on:change={inputChange} bind:checked={source.strict_mode}>Strict mode</CCheckbox>
        <CCheckbox on:change={inputChange} bind:checked={source.secure}
          >Check TLS certificates</CCheckbox
        >
        <CCheckbox on:change={inputChange} bind:checked={source.signature_check}
          >Check document PGP signature</CCheckbox
        >
      </div>

      <Label>Ignore patterns</Label>
      {#each source.ignore_patterns as pattern, index (index)}
        <div class="mb-3 inline-flex w-full">
          <Label class="grow">
            <Input
              class="rounded-none rounded-l-lg"
              on:input={onChangedIgnorePatterns}
              bind:value={pattern}
            />
          </Label>
          <Button
            on:click={() => removePattern(index)}
            title="Remove pattern"
            class="w-fit rounded-none rounded-r-lg border-l-0 p-1 dark:border-gray-500 dark:bg-gray-600"
            color="light"
            disabled={source.ignore_patterns.length === 0 ||
              (source.ignore_patterns.length === 1 && source.ignore_patterns[0] === "")}
          >
            <i class="bx bx-x"></i>
          </Button>
        </div>
      {/each}

      <Label>HTTP headers</Label>
      {#each headers as header, index (index)}
        <div class="mb-3 grid w-full grid-cols-[1fr_auto] sm:grid-cols-[1fr_1fr_auto]">
          <Label class="col-span-2 col-start-1 row-start-1 sm:col-span-1">
            <span class="text-gray-500">Key</span>
            <span class="text-gray-500 sm:collapse">- Value</span>
          </Label>
          <Input
            class="col-span-2 row-start-2 rounded-none rounded-t-lg sm:col-span-1 sm:rounded-l-lg sm:rounded-tr-none"
            on:input={onChangedHeaders}
            bind:value={header[0]}
          />
          <Label class="collapse col-span-2 col-start-1 row-start-1 sm:visible sm:col-start-2">
            <span class="text-gray-500">Value</span>
          </Label>
          <Input
            class="row-start-3 rounded-none rounded-bl-lg border-t-0 sm:row-start-2 sm:rounded-bl-none sm:border-l-0 sm:border-t"
            on:input={onChangedHeaders}
            bind:value={header[1]}
          />
          {#if headers.length > 1}
            <Button
              on:click={() => removeHeader(index)}
              title="Remove key-value-pair"
              class="row-start-3 h-full w-fit rounded-none rounded-br-lg border-l-0 border-t-0 p-1 dark:border-gray-500 dark:bg-gray-600 sm:row-start-2 sm:rounded-tr-lg sm:border-t"
              color="light"
            >
              <i class="bx bx-x"></i>
            </Button>
          {:else}
            <Button
              title="Remove key-value-pair"
              class=" row-start-3 h-full w-fit rounded-none rounded-br-lg border-l-0 border-t-0 p-1 dark:border-gray-500 dark:bg-gray-600 sm:row-start-2 sm:rounded-tr-lg sm:border-t"
              color="light"
              disabled={true}
            >
              <i class="bx bx-x"></i>
            </Button>
          {/if}
        </div>
      {/each}
    </AccordionItem>
  </Accordion>
  <br />
</form><|MERGE_RESOLUTION|>--- conflicted
+++ resolved
@@ -225,51 +225,6 @@
     <AccordionItem
       ><span slot="header">Credentials</span>
       <Label>Private cert</Label>
-<<<<<<< HEAD
-      <div class="mb-3 inline-flex w-full">
-        <Fileupload
-          value=""
-          class="rounded-none rounded-l-lg"
-          inputClass="border !p-0 dark:text-gray-400 dark:bg-gray-700"
-          on:change={inputChange}
-          bind:files={privateCert}
-        ></Fileupload>
-        <Button
-          on:click={() => {
-            source.client_cert_private = null;
-            privateCert = undefined;
-            inputChange();
-          }}
-          title="Remove private cert"
-          class="w-fit rounded-none rounded-r-lg border-l-0 p-1 dark:border-gray-500 dark:bg-gray-600"
-          color="light"
-        >
-          <i class="bx bx-x"></i>
-        </Button>
-      </div>
-      <Label>Public cert</Label>
-      <div class="mb-3 inline-flex w-full">
-        <Fileupload
-          value=""
-          class="rounded-none rounded-l-lg"
-          inputClass="border !p-0 dark:text-gray-400 dark:bg-gray-700"
-          on:change={inputChange}
-          bind:files={publicCert}
-        ></Fileupload>
-        <Button
-          on:click={() => {
-            source.client_cert_public = null;
-            publicCert = undefined;
-            inputChange();
-          }}
-          title="Remove public cert"
-          class="w-fit rounded-none rounded-r-lg border-l-0 p-1 dark:border-gray-500 dark:bg-gray-600"
-          color="light"
-        >
-          <i class="bx bx-x"></i>
-        </Button>
-      </div>
-=======
       <CFileinput
         bind:files={privateCert}
         oldFile={oldSource?.client_cert_private}
@@ -285,7 +240,6 @@
         id="public-cert"
         titleClearButton="Remove public cert"
       ></CFileinput>
->>>>>>> 9af1f0df
       <Label>Client cert passphrase</Label>
       <div class="mb-3 inline-flex w-full">
         <Input
