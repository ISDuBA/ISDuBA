--- conflicted
+++ resolved
@@ -209,17 +209,11 @@
       appStore.isEditor() &&
       (advisoryVersions.length === 1 || advisoryVersions[0].version === document.tracking?.version)
     ) {
-<<<<<<< HEAD
-      const id: any = setTimeout(async () => {
-        await updateState("read");
-        appStore.displayInfoMessage("This advisory is marked as read");
-=======
       const id = setTimeout(async () => {
         if (canSetStateRead(advisoryState)) {
           await updateState(READ);
           appStore.displayInfoMessage("This advisory is marked as read");
         }
->>>>>>> e71ee7c5
       }, 3000);
       timeoutIDs.push(id);
     }
