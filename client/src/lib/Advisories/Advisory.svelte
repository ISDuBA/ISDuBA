<!--
 This file is Free Software under the Apache-2.0 License
 without warranty, see README.md and LICENSES/Apache-2.0.txt for details.

 SPDX-License-Identifier: Apache-2.0

 SPDX-FileCopyrightText: 2024 German Federal Office for Information Security (BSI) <https://www.bsi.bund.de>
 Software-Engineering: 2024 Intevation GmbH <https://intevation.de>
-->
<script lang="ts">
  import {
    Button,
    Label,
    Textarea,
    Timeline,
    AccordionItem,
    Accordion,
    Badge,
    Tooltip,
<<<<<<< HEAD
    Modal
=======
    Dropdown,
    DropdownItem
>>>>>>> 065b0dd2
  } from "flowbite-svelte";
  import { onDestroy, onMount } from "svelte";
  import { appStore } from "$lib/store";
  import Comment from "$lib/Advisories/Comment.svelte";
  import Version from "$lib/Advisories/Version.svelte";
  import Webview from "$lib/Advisories/CSAFWebview/Webview.svelte";
  import { convertToDocModel } from "$lib/Advisories/CSAFWebview/docmodel/docmodel";
  import SsvcCalculator from "$lib/Advisories/SSVC/SSVCCalculator.svelte";
  import { convertVectorToLabel } from "$lib/Advisories/SSVC/SSVCCalculator";
<<<<<<< HEAD
  import JsonDiff from "$lib/Diff/JsonDiff.svelte";
  import type { JsonDiffResultList } from "$lib/Diff/JsonDiff";
=======
  import {
    ARCHIVED,
    DELETED,
    NEW,
    READ,
    REVIEW,
    canSetStateArchived,
    canSetStateDeleted,
    canSetStateNew,
    canSetStateRead,
    canSetStateReview,
    getAllowedWorkflowChanges
  } from "$lib/permissions";
  import CommentTextArea from "./CommentTextArea.svelte";
>>>>>>> 065b0dd2
  export let params: any = null;

  let document = {};
  let ssvc: any;
  $: ssvcStyle = ssvc
    ? `color: ${ssvc.color}; border: 1pt solid ${ssvc.color}; background-color: white;`
    : "";
  let comment: string = "";
  let comments: any = [];
  let advisoryVersions: string[] = [];
  let advisoryState: string;
  const timeoutIDs: number[] = [];
  let diff: any;
  let isDiffOpen = false;

  const loadAdvisoryVersions = async () => {
    const response = await fetch(
      `/api/documents?&columns=id version&query=$tracking_id ${params.trackingID} = $publisher "${params.publisherNamespace}" = and`,
      {
        headers: {
          Authorization: `Bearer ${$appStore.app.keycloak.token}`
        }
      }
    );
    if (response.ok) {
      const result = await response.json();
      advisoryVersions = result.documents.map((doc: any) => {
        return { id: doc.id, version: doc.version };
      });
    } else {
      appStore.displayErrorMessage(`${response.status}. ${response.statusText}`);
    }
  };

  const loadDocument = async () => {
    const response = await fetch(`/api/documents/${params.id}`, {
      headers: {
        Authorization: `Bearer ${$appStore.app.keycloak.token}`
      }
    });
    if (response.ok) {
      const doc = await response.json();
      ({ document } = doc);
      const docModel = convertToDocModel(doc);
      appStore.setDocument(docModel);
    } else {
      appStore.displayErrorMessage(`${response.status}. ${response.statusText}`);
    }
  };

  const loadDocumentSSVC = async () => {
    const response = await fetch(
      `/api/documents?columns=ssvc&query=$tracking_id ${params.trackingID} = $publisher "${params.publisherNamespace}" = and`,
      {
        headers: {
          Authorization: `Bearer ${$appStore.app.keycloak.token}`
        }
      }
    );
    if (response.ok) {
      const result = await response.json();
      if (result.documents[0].ssvc) {
        ssvc = convertVectorToLabel(result.documents[0].ssvc);
      }
    } else {
      appStore.displayErrorMessage(`${response.status}. ${response.statusText}`);
    }
  };

  function loadComments(): Promise<any[]> {
    return new Promise((resolve) => {
      const newComments: any = [];
      advisoryVersions.forEach((advVer: any) => {
        fetch(`/api/comments/${advVer.id}`, {
          headers: {
            Authorization: `Bearer ${$appStore.app.keycloak.token}`
          }
        }).then((response) => {
          if (response.ok) {
            response.json().then((json) => {
              if (json) {
                json.forEach((c: any) => {
                  c.documentID = advVer.id;
                });
                newComments.push(...json);
              }
              comments = newComments;
              resolve(newComments);
            });
          } else {
            appStore.displayErrorMessage(`${response.status}. ${response.statusText}`);
          }
        });
      });
    });
  }
  async function createComment() {
    const formData = new FormData();
    formData.append("message", comment);
    const response = await fetch(`/api/comments/${params.id}`, {
      headers: {
        Authorization: `Bearer ${$appStore.app.keycloak.token}`
      },
      method: "POST",
      body: formData
    });
    if (response.ok) {
      comment = "";
      loadComments().then((newComments: any[]) => {
        if (newComments.length === 1) {
          loadAdvisoryState();
        }
      });
      appStore.displaySuccessMessage("Comment for advisory saved.");
    } else {
      const error = await response.json();
      appStore.displayErrorMessage(`${error.error}`);
    }
  }

  async function updateState(newState: string) {
    const response = await fetch(
      `/api/status/${params.publisherNamespace}/${params.trackingID}/${newState}`,
      {
        headers: {
          Authorization: `Bearer ${$appStore.app.keycloak.token}`
        },
        method: "PUT"
      }
    );
    if (response.ok) {
      advisoryState = newState;
    } else {
      const error = await response.json();
      appStore.displayErrorMessage(`${error.error}`);
    }
  }

  const loadAdvisoryState = async () => {
    const response = await fetch(
      `/api/documents?advisories=true&columns=state&query=$tracking_id ${params.trackingID} = $publisher "${params.publisherNamespace}" = and`,
      {
        headers: {
          Authorization: `Bearer ${$appStore.app.keycloak.token}`
        }
      }
    );
    if (response.ok) {
      const result = await response.json();
      advisoryState = result.documents[0].state;
      return result.documents[0].state;
    } else {
      appStore.displayErrorMessage(`${response.status}. ${response.statusText}`);
    }
  };

  function loadMetaData() {
    loadAdvisoryState();
    loadDocumentSSVC();
  }

  const compareLatest = async () => {
    const firstDoc = advisoryVersions[advisoryVersions.length - 2].id;
    const secondDoc = advisoryVersions[advisoryVersions.length - 1].id;
    const response = await fetch(`/api/diff/${firstDoc}/${secondDoc}?word-diff=true`, {
      headers: {
        Authorization: `Bearer ${$appStore.app.keycloak.token}`
      }
    });
    if (response.ok) {
      const result: JsonDiffResultList = await response.json();
      diff = {
        docA: advisoryVersions[advisoryVersions.length - 2].version,
        docB: advisoryVersions[advisoryVersions.length - 1].version,
        result: result
      };
      isDiffOpen = true;
    } else {
      appStore.displayErrorMessage(`${response.status}. ${response.statusText}`);
    }
  };

  onDestroy(() => {
    timeoutIDs.forEach((id: number) => {
      clearTimeout(id);
    });
  });

  onMount(async () => {
    if ($appStore.app.keycloak.authenticated) {
      loadDocumentSSVC();
      await loadDocument();
      await loadAdvisoryVersions();
      if (appStore.isEditor() || appStore.isReviewer() || appStore.isAuditor()) {
        loadComments();
      }
      const state = await loadAdvisoryState();
      // Only set state to 'read' if editor opens the current version.
      if (
        state === "new" &&
        appStore.isEditor() &&
        (advisoryVersions.length === 1 ||
          advisoryVersions[0].version === document.tracking?.version)
      ) {
        const id = setTimeout(async () => {
          await updateState("read");
          appStore.displayInfoMessage("This advisory is marked as read");
        }, 3000);
        timeoutIDs.push(id);
      }
    }
  });
</script>

<div class="flex">
  <div class="flex flex-col">
    <div class="flex flex-col">
      <div class="flex gap-2">
        <Label class="text-lg">{params.trackingID}</Label>
        <Button
          class="!p-1"
          color="light"
          disabled={getAllowedWorkflowChanges(advisoryState).length === 0}
        >
          <i class="bx bx-dots-vertical-rounded"></i>
        </Button>
        <Dropdown>
          {#if canSetStateNew(advisoryState)}
            <DropdownItem on:click={() => updateState(NEW)} class="flex items-center gap-2">
              <i class="bx bx-star text-lg"></i>
              <span>Mark as new</span>
            </DropdownItem>
          {/if}
          {#if canSetStateRead(advisoryState)}
            <DropdownItem on:click={() => updateState(READ)} class="flex items-center gap-2">
              <i class="bx bx-show text-lg"></i>
              <span>Mark as read</span>
            </DropdownItem>
          {/if}
          {#if canSetStateReview(advisoryState)}
            <DropdownItem on:click={() => updateState(REVIEW)} class="flex items-center gap-2">
              <i class="bx bx-book-open text-lg"></i>
              <span>Release for review</span>
            </DropdownItem>
          {/if}
          {#if canSetStateArchived(advisoryState)}
            <DropdownItem on:click={() => updateState(ARCHIVED)} class="flex items-center gap-2">
              <i class="bx bx-archive text-lg"></i>
              <span>Archive</span>
            </DropdownItem>
          {/if}
          {#if canSetStateDeleted(advisoryState)}
            <DropdownItem on:click={() => updateState(DELETED)} class="flex items-center gap-2">
              <i class="bx bx-trash text-lg"></i>
              <span>Mark for deletion</span>
            </DropdownItem>
          {/if}
        </Dropdown>
      </div>
      <Label class="mb-2 text-gray-600">{params.publisherNamespace}</Label>
      <div class="flex gap-2">
        {#if advisoryState}
          <Badge class="w-fit">{advisoryState}</Badge>
          <Tooltip>Workflow state</Tooltip>
        {/if}
        {#if ssvc}
          <Badge style={ssvcStyle}>{ssvc.label}</Badge>
          <Tooltip>SSVC</Tooltip>
        {/if}
      </div>
    </div>
    <Version
      publisherNamespace={params.publisherNamespace}
      trackingID={params.trackingID}
      {advisoryVersions}
      selectedDocumentVersion={document.tracking?.version}
    ></Version>
    {#if advisoryVersions.length > 1}
      {#if advisoryVersions[0].version === document.tracking?.version}
        <Button class="w-fit" color="light" on:click={compareLatest}
          ><i class="bx bx-transfer me-2 text-lg"></i>Latest Changes</Button
        >
      {/if}
    {/if}
    <Webview></Webview>
  </div>
  {#if appStore.isEditor() || appStore.isReviewer() || appStore.isAuditor()}
    <div class="ml-auto mr-3 min-w-96 max-w-96">
      <Accordion>
        <AccordionItem open>
          <span slot="header"
            ><i class="bx bx-comment-detail"></i><span class="ml-2">Comments</span></span
          >
          {#if comments?.length > 0}
            <div class="max-h-96 overflow-y-auto pl-2">
              <Timeline class="mb-4 flex flex-col-reverse">
                {#each comments as comment}
                  <Comment {comment}></Comment>
                {/each}
              </Timeline>
            </div>
          {:else}
            <div class="mb-6 text-gray-600">No comments available.</div>
          {/if}
          {#if appStore.isEditor() || appStore.isReviewer()}
            <div class="mt-6">
              <Label class="mb-2" for="comment-textarea">New Comment:</Label>
              <CommentTextArea on:saveComment={createComment} bind:value={comment} buttonText="Send"
              ></CommentTextArea>
            </div>
          {/if}
        </AccordionItem>
      </Accordion>
      <Accordion class="mt-3">
        <AccordionItem open>
          <span slot="header"><i class="bx bx-calculator"></i><span class="ml-2">SSVC</span></span>
          <SsvcCalculator
            vectorInput={ssvc?.vector}
            documentID={params.id}
            on:updateSSVC={loadMetaData}
          ></SsvcCalculator>
        </AccordionItem>
      </Accordion>
    </div>
    <Modal bind:open={isDiffOpen}>
      <JsonDiff {diff}></JsonDiff>
    </Modal>
  {/if}
</div><|MERGE_RESOLUTION|>--- conflicted
+++ resolved
@@ -17,12 +17,9 @@
     Accordion,
     Badge,
     Tooltip,
-<<<<<<< HEAD
-    Modal
-=======
+    Modal,
     Dropdown,
     DropdownItem
->>>>>>> 065b0dd2
   } from "flowbite-svelte";
   import { onDestroy, onMount } from "svelte";
   import { appStore } from "$lib/store";
@@ -32,10 +29,8 @@
   import { convertToDocModel } from "$lib/Advisories/CSAFWebview/docmodel/docmodel";
   import SsvcCalculator from "$lib/Advisories/SSVC/SSVCCalculator.svelte";
   import { convertVectorToLabel } from "$lib/Advisories/SSVC/SSVCCalculator";
-<<<<<<< HEAD
   import JsonDiff from "$lib/Diff/JsonDiff.svelte";
   import type { JsonDiffResultList } from "$lib/Diff/JsonDiff";
-=======
   import {
     ARCHIVED,
     DELETED,
@@ -50,7 +45,6 @@
     getAllowedWorkflowChanges
   } from "$lib/permissions";
   import CommentTextArea from "./CommentTextArea.svelte";
->>>>>>> 065b0dd2
   export let params: any = null;
 
   let document = {};
