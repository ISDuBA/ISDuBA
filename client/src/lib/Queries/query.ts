// This file is Free Software under the Apache-2.0 License
// without warranty, see README.md and LICENSES/Apache-2.0.txt for details.
//
// SPDX-License-Identifier: Apache-2.0
//
// SPDX-FileCopyrightText: 2024 German Federal Office for Information Security (BSI) <https://www.bsi.bund.de>
//  Software-Engineering: 2024 Intevation GmbH <https://intevation.de>

const COLUMNS = {
  ADVISORY: [
    "critical",
    "id",
    "tracking_id",
    "version",
    "publisher",
    "current_release_date",
    "initial_release_date",
    "title",
    "tlp",
    "cvss_v2_score",
    "cvss_v3_score",
    "ssvc",
    "four_cves",
    "state",
    "comments",
    "recent",
    "versions"
  ],
  DOCUMENT: [
    "critical",
    "id",
    "tracking_id",
    "version",
    "publisher",
    "current_release_date",
    "initial_release_date",
    "title",
    "tlp",
    "cvss_v2_score",
    "cvss_v3_score",
    "four_cves",
    "comments"
  ],
  EVENT: [
    "critical",
    "id",
    "tracking_id",
    "version",
    "publisher",
    "current_release_date",
    "initial_release_date",
    "title",
    "tlp",
    "cvss_v2_score",
    "cvss_v3_score",
    "ssvc",
    "four_cves",
    "state",
    "comments",
    "recent",
    "versions",
    "event",
    "event_state",
    "time",
    "actor",
    "comments_id"
  ]
};

enum ORDERDIRECTIONS {
  ASC = "asc",
  DESC = "desc"
}

<<<<<<< HEAD
const SEARCHTYPES = {
  ADVISORY: "advisories",
  DOCUMENT: "documents",
  EVENT: "events"
};
=======
enum SEARCHTYPES {
  ADVISORY = "advisories",
  DOCUMENT = "documents"
}
>>>>>>> defa9029

const SEARCHPAGECOLUMNS = {
  ADVISORY: [
    "critical",
    "cvss_v3_score",
    "cvss_v2_score",
    "ssvc",
    "state",
    "four_cves",
    "publisher",
    "title",
    "tracking_id",
    "initial_release_date",
    "current_release_date",
    "version",
    "comments",
    "recent",
    "versions"
  ],
  DOCUMENT: [
    "critical",
    "cvss_v3_score",
    "cvss_v2_score",
    "ssvc",
    "four_cves",
    "publisher",
    "title",
    "tracking_id",
    "initial_release_date",
    "current_release_date",
    "version",
    "comments"
  ]
};
interface Column {
  name: string;
  visible: boolean;
}

interface Search {
  searchType: SEARCHTYPES;
  columns: Column[];
  orderBy: [string, ORDERDIRECTIONS][];
  name: string;
  query: string;
  description: string;
  global: boolean;
}

const generateQueryString = (currentSearch: Search) => {
  const chosenColumns = currentSearch.columns.filter((c: any) => {
    return c.visible === true;
  });
  const columns = /search msg as/.test(currentSearch.query)
    ? [{ name: "msg" }, ...chosenColumns]
    : chosenColumns;
  const columnsParam = `&columns=${columns.map((col: any) => col.name).join(" ")}`;
  const query = currentSearch.query ? `&query=${currentSearch.query}` : "";
<<<<<<< HEAD
  const advisoriesParam =
    currentSearch.searchType !== SEARCHTYPES.EVENT
      ? `advisories=${currentSearch.searchType === SEARCHTYPES.ADVISORY}`
      : "";
  const queryURL = `/api/${currentSearch.searchType === SEARCHTYPES.EVENT ? "events" : "documents"}?count=1&${advisoriesParam}${columnsParam}${order}${query}`;
=======
  const queryURL = `/api/documents?count=1&advisories=${currentSearch.searchType === SEARCHTYPES.ADVISORY}${columnsParam}${query}`;
>>>>>>> defa9029
  return encodeURI(queryURL);
};

export {
  generateQueryString,
  COLUMNS,
  ORDERDIRECTIONS,
  SEARCHTYPES,
  SEARCHPAGECOLUMNS,
  type Column,
  type Search
};<|MERGE_RESOLUTION|>--- conflicted
+++ resolved
@@ -72,18 +72,11 @@
   DESC = "desc"
 }
 
-<<<<<<< HEAD
-const SEARCHTYPES = {
-  ADVISORY: "advisories",
-  DOCUMENT: "documents",
-  EVENT: "events"
-};
-=======
 enum SEARCHTYPES {
   ADVISORY = "advisories",
-  DOCUMENT = "documents"
+  DOCUMENT = "documents",
+  EVENT = "events"
 }
->>>>>>> defa9029
 
 const SEARCHPAGECOLUMNS = {
   ADVISORY: [
@@ -142,15 +135,11 @@
     : chosenColumns;
   const columnsParam = `&columns=${columns.map((col: any) => col.name).join(" ")}`;
   const query = currentSearch.query ? `&query=${currentSearch.query}` : "";
-<<<<<<< HEAD
   const advisoriesParam =
     currentSearch.searchType !== SEARCHTYPES.EVENT
       ? `advisories=${currentSearch.searchType === SEARCHTYPES.ADVISORY}`
       : "";
-  const queryURL = `/api/${currentSearch.searchType === SEARCHTYPES.EVENT ? "events" : "documents"}?count=1&${advisoriesParam}${columnsParam}${order}${query}`;
-=======
-  const queryURL = `/api/documents?count=1&advisories=${currentSearch.searchType === SEARCHTYPES.ADVISORY}${columnsParam}${query}`;
->>>>>>> defa9029
+  const queryURL = `/api/${currentSearch.searchType === SEARCHTYPES.EVENT ? "events" : "documents"}?count=1&${advisoriesParam}${columnsParam}${query}`;
   return encodeURI(queryURL);
 };
 
