<!--
 This file is Free Software under the Apache-2.0 License
 without warranty, see README.md and LICENSES/Apache-2.0.txt for details.

 SPDX-License-Identifier: Apache-2.0

 SPDX-FileCopyrightText: 2024 German Federal Office for Information Security (BSI) <https://www.bsi.bund.de>
 Software-Engineering: 2024 Intevation GmbH <https://intevation.de>
-->

<script lang="ts">
  import { Accordion, AccordionItem, Button, ButtonGroup, Label } from "flowbite-svelte";
  import DiffEntry from "./DiffEntry.svelte";
  import type { JsonDiffResult } from "./Diff";
  import LazyEntry from "./LazyEntry.svelte";
  import { request } from "$lib/utils";
  import ErrorMessage from "$lib/Errors/ErrorMessage.svelte";
  import { getErrorDetails, type ErrorDetails } from "$lib/Errors/error";
  import { appStore } from "$lib/store";
  import { onMount } from "svelte";

  export let showTitle = true;
  let title = "";
  let diffDocuments: any;
  let error: ErrorDetails | null;
  let diff: any;
  let urlPath: string;
  let isAddSectionOpen = false;
  let isRemoveSectionOpen = false;
  let isEditedSectionOpen = true;
  let isSideBySideViewActivated = true;
  let pressedButtonClass = "bg-gray-200 hover:bg-gray-100";
  $: addChanges = diff ? diff.filter((result: JsonDiffResult) => result.op === "add") : [];
  $: removeChanges = diff ? diff.filter((result: JsonDiffResult) => result.op === "remove") : [];
  $: replaceChanges = diff ? diff.filter((result: JsonDiffResult) => result.op === "replace") : [];
  $: diffDocuments, getDiff();
<<<<<<< HEAD
  $: aID = $appStore.app.diff.docA_ID;
  $: aID, compare();
  $: bID = $appStore.app.diff.docB_ID;
  $: bID, compare();
=======
  $: docA_ID = $appStore.app.diff.docA_ID;
  $: docA_ID, compare();
  $: docB_ID = $appStore.app.diff.docB_ID;
  $: docB_ID, compare();
>>>>>>> fdb436cf

  const compare = async () => {
    if ($appStore.app.diff.docA_ID && $appStore.app.diff.docB_ID) {
      const responseDocA = await getDocument("A");
      const responseDocB = await getDocument("B");
      if (responseDocA.ok && responseDocB.ok) {
        const documentA = await responseDocA.content;
        const documentB = await responseDocB.content;
        diffDocuments = {
          docA: documentB,
          docB: documentA
        };
        const from = `${diffDocuments.docB.document.tracking.id} (Version ${diffDocuments.docB.document.tracking.version})`;
        const to = `${diffDocuments.docA.document.tracking.id} (Version ${diffDocuments.docA.document.tracking.version})`;
        title = `Changes from ${from} to ${to}`;
      }
    }
  };

  const getDocument = async (letter: string) => {
    const docID = letter === "A" ? $appStore.app.diff.docA_ID : $appStore.app.diff.docB_ID;
    const endpoint = docID?.startsWith("tempdocument") ? "tempdocuments" : "documents";
    const id = docID?.startsWith("tempdocument") ? docID.replace("tempdocument", "") : docID;
    return request(`/api/${endpoint}/${id}`, "GET");
  };

  onMount(async () => {
    compare();
  });

  const getDiff = async () => {
    if (!diffDocuments) return;
    urlPath = `/api/diff/${$appStore.app.diff.docB_ID}/${$appStore.app.diff.docA_ID}?word-diff=true`;
    error = null;
    const response = await request(urlPath, "GET");
    if (response.ok) {
      diff = response.content;
    } else if (response.error) {
      error = getErrorDetails(`Couldn't load diffs.`, response);
    }
  };

  const getBodyClass = (operation: string) => {
    let bodyClass = "mb-4 p-2";
    if (operation === "add") {
      return `${bodyClass} bg-green-100`;
    } else if (operation === "remove") {
      return `${bodyClass} bg-red-100`;
    } else {
      return `${bodyClass} bg-gray-100`;
    }
  };
</script>

<svelte:head>
  <title>Compare</title>
</svelte:head>

<div>
  <ErrorMessage {error}></ErrorMessage>
  {#if diff}
    {#if showTitle}
      <Label class="text-lg">{title}</Label>
    {/if}
    <span class={`${title ? "text-gray-700" : "text-sm text-gray-500"}`}>{diff.length} changes</span
    >
    <Accordion flush multiple class={title ? "mt-8" : "mt-1"}>
      <AccordionItem
        paddingFlush="pt-0 pb-3"
        bind:open={isAddSectionOpen}
        class="justify-start gap-x-4 text-gray-700"
      >
        <div slot="header">
          <div class="flex items-center gap-2">
            <span>Added ({addChanges.length})</span>
          </div>
        </div>
        {#each addChanges as change}
          <div class={getBodyClass("add")}>
            {#if change.value}
              <div class="mb-1 text-sm font-bold">
                <code>
                  {change.path}
                </code>
              </div>
              <DiffEntry content={change.value} {isSideBySideViewActivated} operation={change.op}
              ></DiffEntry>
            {/if}
          </div>
        {/each}
      </AccordionItem>
      <AccordionItem
        paddingFlush="py-3"
        bind:open={isRemoveSectionOpen}
        class="justify-start gap-x-4 text-gray-700"
      >
        <div slot="header">
          <div class="flex items-center gap-2">
            <span>Removed ({removeChanges.length})</span>
          </div>
        </div>
        {#each removeChanges as change}
          <div class={getBodyClass("remove")}>
            {#if change.value}
              <div class="mb-1 text-sm font-bold">
                <code>
                  {change.path}
                </code>
              </div>
              <DiffEntry content={change.value} {isSideBySideViewActivated} operation={change.op}
              ></DiffEntry>
            {:else}
              <LazyEntry operation={change.op} {urlPath} path={change.path}></LazyEntry>
            {/if}
          </div>
        {/each}
      </AccordionItem>
      <AccordionItem
        paddingFlush="py-3"
        bind:open={isEditedSectionOpen}
        class="justify-start gap-x-4 text-gray-700"
      >
        <div slot="header">
          <div class="flex items-center gap-2">
            <span>Edited ({replaceChanges.length})</span>
            <ButtonGroup>
              <Button
                color="light"
                class={`py-1 text-xs ${isSideBySideViewActivated === true ? pressedButtonClass : ""}`}
                on:click={(event) => {
                  event.stopPropagation();
                  isSideBySideViewActivated = true;
                }}
              >
                Side-by-side
              </Button>
              <Button
                color="light"
                class={`py-1 text-xs ${isSideBySideViewActivated === false ? pressedButtonClass : ""}`}
                on:click={(event) => {
                  event.stopPropagation();
                  isSideBySideViewActivated = false;
                }}
              >
                Inline
              </Button>
            </ButtonGroup>
          </div>
        </div>
        {#each replaceChanges as change}
          <div class={getBodyClass("replace")}>
            {#if change.value}
              <div class="mb-1 text-sm font-bold">
                <code>
                  {change.path}
                </code>
              </div>
              <DiffEntry content={change.value} {isSideBySideViewActivated} operation={change.op}
              ></DiffEntry>
            {:else}
              <LazyEntry operation={change.op} {urlPath} path={change.path}></LazyEntry>
            {/if}
          </div>
        {/each}
      </AccordionItem>
    </Accordion>
  {/if}
</div><|MERGE_RESOLUTION|>--- conflicted
+++ resolved
@@ -34,17 +34,10 @@
   $: removeChanges = diff ? diff.filter((result: JsonDiffResult) => result.op === "remove") : [];
   $: replaceChanges = diff ? diff.filter((result: JsonDiffResult) => result.op === "replace") : [];
   $: diffDocuments, getDiff();
-<<<<<<< HEAD
-  $: aID = $appStore.app.diff.docA_ID;
-  $: aID, compare();
-  $: bID = $appStore.app.diff.docB_ID;
-  $: bID, compare();
-=======
   $: docA_ID = $appStore.app.diff.docA_ID;
   $: docA_ID, compare();
   $: docB_ID = $appStore.app.diff.docB_ID;
   $: docB_ID, compare();
->>>>>>> fdb436cf
 
   const compare = async () => {
     if ($appStore.app.diff.docA_ID && $appStore.app.diff.docB_ID) {
