<<<<<<< HEAD
<!--
 This file is Free Software under the MIT License
 without warranty, see README.md and LICENSES/MIT.txt for details.

 SPDX-License-Identifier: Apache-2.0

 SPDX-FileCopyrightText: 2024 German Federal Office for Information Security (BSI) <https://www.bsi.bund.de>
 Software-Engineering: 2024 Intevation GmbH <https://intevation.de>
-->
=======
// This file is Free Software under the MIT License
// without warranty, see README.md and LICENSES/MIT.txt for details.
//
// SPDX-License-Identifier: Apache-2.0
//
// SPDX-FileCopyrightText: 2024 German Federal Office for Information Security (BSI) <https://www.bsi.bund.de>
//  Software-Engineering: 2024 Intevation GmbH <https://intevation.de>
>>>>>>> bc7631a8

export enum WorkflowStates {
  NEW = "new",
  READ = "read",
  ASSESSING = "assessing",
  REVIEW = "review",
  ARCHIVE = "archive",
  DELETE = "delete"
}

/**
 * Contains a list of acknowledgment elements associated with the whole document.
 */
export type DocumentAcknowledgments = [Acknowledgment, ...Acknowledgment[]];
/**
 * Contains the names of contributors being recognized.
 */
export type ListOfAcknowledgedNames = [NameOfTheContributor, ...NameOfTheContributor[]];
/**
 * Contains the name of a single contributor being recognized.
 */
export type NameOfTheContributor = string;
/**
 * Contains the name of a contributing organization being recognized.
 */
export type ContributingOrganization = string;
/**
 * SHOULD represent any contextual details the document producers wish to make known about the acknowledgment or acknowledged parties.
 */
export type SummaryOfTheAcknowledgment = string;
/**
 * Specifies a list of URLs or location of the reference to be acknowledged.
 */
export type ListOfURLs = [URLOfAcknowledgment, ...URLOfAcknowledgment[]];
/**
 * Contains the URL or location of the reference to be acknowledged.
 */
export type URLOfAcknowledgment = string;
/**
 * Points to the namespace so referenced.
 */
export type NamespaceOfAggregateSeverity = string;
/**
 * Provides a severity which is independent of - and in addition to - any other standard metric for determining the impact or severity of a given vulnerability (such as CVSS).
 */
export type TextOfAggregateSeverity = string;
/**
 * Defines a short canonical name, chosen by the document producer, which will inform the end user as to the category of document.
 */
export type DocumentCategory = string;
/**
 * Gives the version of the CSAF specification which the document was generated for.
 */
export type CSAFVersion = "2.0";
/**
 * Provides a textual description of additional constraints.
 */
export type TextualDescription = string;
/**
 * Provides the TLP label of the document.
 */
export type LabelOfTLP = "AMBER" | "GREEN" | "RED" | "WHITE";
/**
 * Provides a URL where to find the textual description of the TLP version which is used in this document. Default is the URL to the definition by FIRST.
 */
export type URLOfTLPVersion = string;
/**
 * Identifies the language used by this document, corresponding to IETF BCP 47 / RFC 5646.
 */
export type DocumentLanguage = string;
/**
 * Holds notes associated with the whole document.
 */
export type DocumentNotes = [Note, ...Note[]];
/**
 * Indicates who is intended to read it.
 */
export type AudienceOfNote = string;
/**
 * Contains the information of what kind of note this is.
 */
export type NoteCategory =
  | "description"
  | "details"
  | "faq"
  | "general"
  | "legal_disclaimer"
  | "other"
  | "summary";
/**
 * Holds the content of the note. Content varies depending on type.
 */
export type NoteContent = string;
/**
 * Provides a concise description of what is contained in the text of the note.
 */
export type TitleOfNote = string;
/**
 * Provides information about the category of publisher releasing the document.
 */
export type CategoryOfPublisher =
  | "coordinator"
  | "discoverer"
  | "other"
  | "translator"
  | "user"
  | "vendor";
/**
 * Information on how to contact the publisher, possibly including details such as web sites, email addresses, phone numbers, and postal mail addresses.
 */
export type ContactDetails = string;
/**
 * Provides information about the authority of the issuing party to release the document, in particular, the party's constituency and responsibilities or other obligations.
 */
export type IssuingAuthority = string;
/**
 * Contains the name of the issuing party.
 */
export type NameOfPublisher = string;
/**
 * Contains a URL which is under control of the issuing party and can be used as a globally unique identifier for that issuing party.
 */
export type NamespaceOfPublisher = string;
/**
 * Holds a list of references associated with the whole document.
 */
export type DocumentReferences = [Reference, ...Reference[]];
/**
 * Indicates whether the reference points to the same document or vulnerability in focus (depending on scope) or to an external resource.
 */
export type CategoryOfReference = "external" | "self";
/**
 * Indicates what this reference refers to.
 */
export type SummaryOfTheReference = string;
/**
 * Provides the URL for the reference.
 */
export type URLOfReference = string;
/**
 * If this copy of the document is a translation then the value of this property describes from which language this document was translated.
 */
export type SourceLanguage = string;
/**
 * This SHOULD be a canonical name for the document, and sufficiently unique to distinguish it from similar documents.
 */
export type TitleOfThisDocument = string;
/**
 * Contains a list of alternate names for the same document.
 */
export type Aliases = [AlternateName, ...AlternateName[]];
/**
 * Specifies a non-empty string that represents a distinct optional alternative ID used to refer to the document.
 */
export type AlternateName = string;
/**
 * The date when the current revision of this document was released
 */
export type CurrentReleaseDate = string;
/**
 * This SHOULD be the current date that the document was generated. Because documents are often generated internally by a document producer and exist for a nonzero amount of time before being released, this field MAY be different from the Initial Release Date and Current Release Date.
 */
export type DateOfDocumentGeneration = string;
/**
 * Represents the name of the engine that generated the CSAF document.
 */
export type EngineName = string;
/**
 * Contains the version of the engine that generated the CSAF document.
 */
export type EngineVersion = string;
/**
 * The ID is a simple label that provides for a wide range of numbering values, types, and schemes. Its value SHOULD be assigned and maintained by the original document issuing authority.
 */
export type UniqueIdentifierForTheDocument = string;
/**
 * The date when this document was first published.
 */
export type InitialReleaseDate = string;
/**
 * Holds one revision item for each version of the CSAF document, including the initial one.
 */
export type RevisionHistory = [Revision, ...Revision[]];
/**
 * The date of the revision entry
 */
export type DateOfTheRevision = string;
/**
 * Contains the version string used in an existing document with the same content.
 */
export type LegacyVersionOfTheRevision = string;
/**
 * Specifies a version string to denote clearly the evolution of the content of the document. Format must be either integer or semantic versioning.
 */
export type Version = string;
/**
 * Holds a single non-empty string representing a short description of the changes.
 */
export type SummaryOfTheRevision = string;
/**
 * Defines the draft status of the document.
 */
export type DocumentStatus = "draft" | "final" | "interim";
/**
 * Contains branch elements as children of the current element.
 */
export type ListOfBranches = [Branch, ...Branch[]];
/**
 * Describes the characteristics of the labeled branch.
 */
export type CategoryOfTheBranch =
  | "architecture"
  | "host_name"
  | "language"
  | "legacy"
  | "patch_level"
  | "product_family"
  | "product_name"
  | "product_version"
  | "product_version_range"
  | "service_pack"
  | "specification"
  | "vendor";
/**
 * Contains the canonical descriptor or 'friendly name' of the branch.
 */
export type NameOfTheBranch = string;
/**
 * The value should be the product’s full canonical name, including version number and other attributes, as it would be used in a human-friendly document.
 */
export type TextualDescriptionOfTheProduct = string;
/**
 * Token required to identify a full_product_name so that it can be referred to from other parts in the document. There is no predefined or required format for the product_id as long as it uniquely identifies a product in the context of the current document.
 */
export type ReferenceTokenForProductInstance = string;
/**
 * The Common Platform Enumeration (CPE) attribute refers to a method for naming platforms external to this specification.
 */
export type CommonPlatformEnumerationRepresentation = string;
/**
 * Contains a list of cryptographic hashes usable to identify files.
 */
export type ListOfHashes = [CryptographicHashes, ...CryptographicHashes[]];
/**
 * Contains a list of cryptographic hashes for this file.
 */
export type ListOfFileHashes = [FileHash, ...FileHash[]];
/**
 * Contains the name of the cryptographic hash algorithm used to calculate the value.
 */
export type AlgorithmOfTheCryptographicHash = string;
/**
 * Contains the cryptographic hash value in hexadecimal representation.
 */
export type ValueOfTheCryptographicHash = string;
/**
 * Contains the name of the file which is identified by the hash values.
 */
export type Filename = string;
/**
 * Contains a list of full or abbreviated (partial) model numbers.
 */
export type ListOfModels = [ModelNumber, ...ModelNumber[]];
/**
 * Contains a full or abbreviated (partial) model number of the component to identify.
 */
export type ModelNumber = string;
/**
 * The package URL (purl) attribute refers to a method for reliably identifying and locating software packages external to this specification.
 */
export type PackageURLRepresentation = string;
/**
 * Contains a list of URLs where SBOMs for this product can be retrieved.
 */
export type ListOfSBOMURLs = [SBOMURL, ...SBOMURL[]];
/**
 * Contains a URL of one SBOM for this product.
 */
export type SBOMURL = string;
/**
 * Contains a list of full or abbreviated (partial) serial numbers.
 */
export type ListOfSerialNumbers = [SerialNumber, ...SerialNumber[]];
/**
 * Contains a full or abbreviated (partial) serial number of the component to identify.
 */
export type SerialNumber = string;
/**
 * Contains a list of full or abbreviated (partial) stock keeping units.
 */
export type ListOfStockKeepingUnits = [StockKeepingUnit, ...StockKeepingUnit[]];
/**
 * Contains a full or abbreviated (partial) stock keeping unit (SKU) which is used in the ordering process to identify the component.
 */
export type StockKeepingUnit = string;
/**
 * Contains a list of identifiers which are either vendor-specific or derived from a standard not yet supported.
 */
export type ListOfGenericURIs = [GenericURI, ...GenericURI[]];
/**
 * Refers to a URL which provides the name and knowledge about the specification used or is the namespace in which these values are valid.
 */
export type NamespaceOfTheGenericURI = string;
/**
 * Contains the identifier itself.
 */
export type URI = string;
/**
 * Contains a list of full product names.
 */
export type ListOfFullProductNames = [FullProductName, ...FullProductName[]];
/**
 * Contains a list of product groups.
 */
export type ListOfProductGroups = [ProductGroup, ...ProductGroup[]];
/**
 * Token required to identify a group of products so that it can be referred to from other parts in the document. There is no predefined or required format for the product_group_id as long as it uniquely identifies a group in the context of the current document.
 */
export type ReferenceTokenForProductGroupInstance = string;
/**
 * Lists the product_ids of those products which known as one group in the document.
 */
export type ListOfProductIDs = [
  ReferenceTokenForProductInstance,
  ReferenceTokenForProductInstance,
  ...ReferenceTokenForProductInstance[]
];
/**
 * Gives a short, optional description of the group.
 */
export type SummaryOfTheProductGroup = string;
/**
 * Contains a list of relationships.
 */
export type ListOfRelationships = [Relationship, ...Relationship[]];
/**
 * Defines the category of relationship for the referenced component.
 */
export type RelationshipCategory =
  | "default_component_of"
  | "external_component_of"
  | "installed_on"
  | "installed_with"
  | "optional_component_of";
/**
 * Token required to identify a full_product_name so that it can be referred to from other parts in the document. There is no predefined or required format for the product_id as long as it uniquely identifies a product in the context of the current document.
 */
export type ReferenceTokenForProductInstance1 = string;
/**
 * Token required to identify a full_product_name so that it can be referred to from other parts in the document. There is no predefined or required format for the product_id as long as it uniquely identifies a product in the context of the current document.
 */
export type ReferenceTokenForProductInstance2 = string;
/**
 * Represents a list of all relevant vulnerability information items.
 */
export type Vulnerabilities = [Vulnerability, ...Vulnerability[]];
/**
 * Contains a list of acknowledgment elements associated with this vulnerability item.
 */
export type VulnerabilityAcknowledgments = [Acknowledgment, ...Acknowledgment[]];
/**
 * Holds the MITRE standard Common Vulnerabilities and Exposures (CVE) tracking number for the vulnerability.
 */
export type CVE = string;
/**
 * Holds the ID for the weakness associated.
 */
export type WeaknessID = string;
/**
 * Holds the full name of the weakness as given in the CWE specification.
 */
export type WeaknessName = string;
/**
 * Holds the date and time the vulnerability was originally discovered.
 */
export type DiscoveryDate = string;
/**
 * Contains a list of machine readable flags.
 */
export type ListOfFlags = [Flag, ...Flag[]];
/**
 * Contains the date when assessment was done or the flag was assigned.
 */
export type DateOfTheFlag = string;
/**
 * Specifies a list of product_group_ids to give context to the parent item.
 */
export type ListOfProductGroupIds = [
  ReferenceTokenForProductGroupInstance,
  ...ReferenceTokenForProductGroupInstance[]
];
/**
 * Specifies the machine readable label.
 */
export type LabelOfTheFlag =
  | "component_not_present"
  | "inline_mitigations_already_exist"
  | "vulnerable_code_cannot_be_controlled_by_adversary"
  | "vulnerable_code_not_in_execute_path"
  | "vulnerable_code_not_present";
/**
 * Specifies a list of product_ids to give context to the parent item.
 */
export type ListOfProductIds = [
  ReferenceTokenForProductInstance,
  ...ReferenceTokenForProductInstance[]
];
/**
 * Represents a list of unique labels or tracking IDs for the vulnerability (if such information exists).
 */
export type ListOfIDs = [ID, ...ID[]];
/**
 * Indicates the name of the vulnerability tracking or numbering system.
 */
export type SystemName = string;
/**
 * Is unique label or tracking ID for the vulnerability (if such information exists).
 */
export type Text = string;
/**
 * Contains a list of involvements.
 */
export type ListOfInvolvements = [Involvement, ...Involvement[]];
/**
 * Holds the date and time of the involvement entry.
 */
export type DateOfInvolvement = string;
/**
 * Defines the category of the involved party.
 */
export type PartyCategory = "coordinator" | "discoverer" | "other" | "user" | "vendor";
/**
 * Defines contact status of the involved party.
 */
export type PartyStatus =
  | "completed"
  | "contact_attempted"
  | "disputed"
  | "in_progress"
  | "not_contacted"
  | "open";
/**
 * Contains additional context regarding what is going on.
 */
export type SummaryOfTheInvolvement = string;
/**
 * Holds notes associated with this vulnerability item.
 */
export type VulnerabilityNotes = [Note, ...Note[]];
/**
 * Specifies a list of product_ids to give context to the parent item.
 */
export type ListOfProductIds1 = [
  ReferenceTokenForProductInstance,
  ...ReferenceTokenForProductInstance[]
];
/**
 * Specifies a list of product_ids to give context to the parent item.
 */
export type ListOfProductIds2 = [
  ReferenceTokenForProductInstance,
  ...ReferenceTokenForProductInstance[]
];
/**
 * Specifies a list of product_ids to give context to the parent item.
 */
export type ListOfProductIds3 = [
  ReferenceTokenForProductInstance,
  ...ReferenceTokenForProductInstance[]
];
/**
 * Specifies a list of product_ids to give context to the parent item.
 */
export type ListOfProductIds4 = [
  ReferenceTokenForProductInstance,
  ...ReferenceTokenForProductInstance[]
];
/**
 * Specifies a list of product_ids to give context to the parent item.
 */
export type ListOfProductIds5 = [
  ReferenceTokenForProductInstance,
  ...ReferenceTokenForProductInstance[]
];
/**
 * Specifies a list of product_ids to give context to the parent item.
 */
export type ListOfProductIds6 = [
  ReferenceTokenForProductInstance,
  ...ReferenceTokenForProductInstance[]
];
/**
 * Specifies a list of product_ids to give context to the parent item.
 */
export type ListOfProductIds7 = [
  ReferenceTokenForProductInstance,
  ...ReferenceTokenForProductInstance[]
];
/**
 * Specifies a list of product_ids to give context to the parent item.
 */
export type ListOfProductIds8 = [
  ReferenceTokenForProductInstance,
  ...ReferenceTokenForProductInstance[]
];
/**
 * Holds a list of references associated with this vulnerability item.
 */
export type VulnerabilityReferences = [Reference, ...Reference[]];
/**
 * Holds the date and time the vulnerability was originally released into the wild.
 */
export type ReleaseDate = string;
/**
 * Contains a list of remediations.
 */
export type ListOfRemediations = [Remediation, ...Remediation[]];
/**
 * Specifies the category which this remediation belongs to.
 */
export type CategoryOfTheRemediation =
  | "mitigation"
  | "no_fix_planned"
  | "none_available"
  | "vendor_fix"
  | "workaround";
/**
 * Contains the date from which the remediation is available.
 */
export type DateOfTheRemediation = string;
/**
 * Contains a thorough human-readable discussion of the remediation.
 */
export type DetailsOfTheRemediation = string;
/**
 * Contains a list of entitlements.
 */
export type ListOfEntitlements = [EntitlementOfTheRemediation, ...EntitlementOfTheRemediation[]];
/**
 * Contains any possible vendor-defined constraints for obtaining fixed software or hardware that fully resolves the vulnerability.
 */
export type EntitlementOfTheRemediation = string;
/**
 * Specifies what category of restart is required by this remediation to become effective.
 */
export type CategoryOfRestart =
  | "connected"
  | "dependencies"
  | "machine"
  | "none"
  | "parent"
  | "service"
  | "system"
  | "vulnerable_component"
  | "zone";
/**
 * Provides additional information for the restart. This can include details on procedures, scope or impact.
 */
export type AdditionalRestartInformation = string;
/**
 * Contains the URL where to obtain the remediation.
 */
export type URLToTheRemediation = string;
/**
 * Contains score objects for the current vulnerability.
 */
export type ListOfScores = [Score, ...Score[]];
/**
 * Contains information about a vulnerability that can change with time.
 */
export type ListOfThreats = [Threat, ...Threat[]];
/**
 * Categorizes the threat according to the rules of the specification.
 */
export type CategoryOfTheThreat = "exploit_status" | "impact" | "target_set";
/**
 * Contains the date when the assessment was done or the threat appeared.
 */
export type DateOfTheThreat = string;
/**
 * Represents a thorough human-readable discussion of the threat.
 */
export type DetailsOfTheThreat = string;
/**
 * Gives the document producer the ability to apply a canonical name or title to the vulnerability.
 */
export type Title = string;

/**
 * Representation of security advisory information as a JSON document.
 */
export interface CommonSecurityAdvisoryFramework {
  document: DocumentLevelMetaData;
  product_tree?: ProductTree;
  vulnerabilities?: Vulnerabilities;
  [k: string]: unknown;
}
/**
 * Captures the meta-data about this document describing a particular set of security advisories.
 */
export interface DocumentLevelMetaData {
  acknowledgments?: DocumentAcknowledgments;
  aggregate_severity?: AggregateSeverity;
  category: DocumentCategory;
  csaf_version: CSAFVersion;
  distribution?: RulesForSharingDocument;
  lang?: DocumentLanguage;
  notes?: DocumentNotes;
  publisher: Publisher;
  references?: DocumentReferences;
  source_lang?: SourceLanguage;
  title: TitleOfThisDocument;
  tracking: Tracking;
  [k: string]: unknown;
}
/**
 * Acknowledges contributions by describing those that contributed.
 */
export interface Acknowledgment {
  names?: ListOfAcknowledgedNames;
  organization?: ContributingOrganization;
  summary?: SummaryOfTheAcknowledgment;
  urls?: ListOfURLs;
  [k: string]: unknown;
}
/**
 * Is a vehicle that is provided by the document producer to convey the urgency and criticality with which the one or more vulnerabilities reported should be addressed. It is a document-level metric and applied to the document as a whole — not any specific vulnerability. The range of values in this field is defined according to the document producer's policies and procedures.
 */
export interface AggregateSeverity {
  namespace?: NamespaceOfAggregateSeverity;
  text: TextOfAggregateSeverity;
  [k: string]: unknown;
}
/**
 * Describe any constraints on how this document might be shared.
 */
export interface RulesForSharingDocument {
  text?: TextualDescription;
  tlp?: TrafficLightProtocolTLP;
  [k: string]: unknown;
}
/**
 * Provides details about the TLP classification of the document.
 */
export interface TrafficLightProtocolTLP {
  label: LabelOfTLP;
  url?: URLOfTLPVersion;
  [k: string]: unknown;
}
/**
 * Is a place to put all manner of text blobs related to the current context.
 */
export interface Note {
  audience?: AudienceOfNote;
  category: NoteCategory;
  text: NoteContent;
  title?: TitleOfNote;
  [k: string]: unknown;
}
/**
 * Provides information about the publisher of the document.
 */
export interface Publisher {
  category: CategoryOfPublisher;
  contact_details?: ContactDetails;
  issuing_authority?: IssuingAuthority;
  name: NameOfPublisher;
  namespace: NamespaceOfPublisher;
  [k: string]: unknown;
}
/**
 * Holds any reference to conferences, papers, advisories, and other resources that are related and considered related to either a surrounding part of or the entire document and to be of value to the document consumer.
 */
export interface Reference {
  category?: CategoryOfReference;
  summary: SummaryOfTheReference;
  url: URLOfReference;
  [k: string]: unknown;
}
/**
 * Is a container designated to hold all management attributes necessary to track a CSAF document as a whole.
 */
export interface Tracking {
  aliases?: Aliases;
  current_release_date: CurrentReleaseDate;
  generator?: DocumentGenerator;
  id: UniqueIdentifierForTheDocument;
  initial_release_date: InitialReleaseDate;
  revision_history: RevisionHistory;
  status: DocumentStatus;
  version: Version;
  [k: string]: unknown;
}
/**
 * Is a container to hold all elements related to the generation of the document. These items will reference when the document was actually created, including the date it was generated and the entity that generated it.
 */
export interface DocumentGenerator {
  date?: DateOfDocumentGeneration;
  engine: EngineOfDocumentGeneration;
  [k: string]: unknown;
}
/**
 * Contains information about the engine that generated the CSAF document.
 */
export interface EngineOfDocumentGeneration {
  name: EngineName;
  version?: EngineVersion;
  [k: string]: unknown;
}
/**
 * Contains all the information elements required to track the evolution of a CSAF document.
 */
export interface Revision {
  date: DateOfTheRevision;
  legacy_version?: LegacyVersionOfTheRevision;
  number: Version;
  summary: SummaryOfTheRevision;
  [k: string]: unknown;
}
/**
 * Is a container for all fully qualified product names that can be referenced elsewhere in the document.
 */
export interface ProductTree {
  branches?: ListOfBranches;
  full_product_names?: ListOfFullProductNames;
  product_groups?: ListOfProductGroups;
  relationships?: ListOfRelationships;
  [k: string]: unknown;
}
/**
 * Is a part of the hierarchical structure of the product tree.
 */
export interface Branch {
  branches?: ListOfBranches;
  category: CategoryOfTheBranch;
  name: NameOfTheBranch;
  product?: FullProductName;
  [k: string]: unknown;
}
/**
 * Specifies information about the product and assigns the product_id.
 */
export interface FullProductName {
  name: TextualDescriptionOfTheProduct;
  product_id: ReferenceTokenForProductInstance;
  product_identification_helper?: HelperToIdentifyTheProduct;
  [k: string]: unknown;
}
/**
 * Provides at least one method which aids in identifying the product in an asset database.
 */
export interface HelperToIdentifyTheProduct {
  cpe?: CommonPlatformEnumerationRepresentation;
  hashes?: ListOfHashes;
  model_numbers?: ListOfModels;
  purl?: PackageURLRepresentation;
  sbom_urls?: ListOfSBOMURLs;
  serial_numbers?: ListOfSerialNumbers;
  skus?: ListOfStockKeepingUnits;
  x_generic_uris?: ListOfGenericURIs;
  [k: string]: unknown;
}
/**
 * Contains all information to identify a file based on its cryptographic hash values.
 */
export interface CryptographicHashes {
  file_hashes: ListOfFileHashes;
  filename: Filename;
  [k: string]: unknown;
}
/**
 * Contains one hash value and algorithm of the file to be identified.
 */
export interface FileHash {
  algorithm: AlgorithmOfTheCryptographicHash;
  value: ValueOfTheCryptographicHash;
  [k: string]: unknown;
}
/**
 * Provides a generic extension point for any identifier which is either vendor-specific or derived from a standard not yet supported.
 */
export interface GenericURI {
  namespace: NamespaceOfTheGenericURI;
  uri: URI;
  [k: string]: unknown;
}
/**
 * Defines a new logical group of products that can then be referred to in other parts of the document to address a group of products with a single identifier.
 */
export interface ProductGroup {
  group_id: ReferenceTokenForProductGroupInstance;
  product_ids: ListOfProductIDs;
  summary?: SummaryOfTheProductGroup;
  [k: string]: unknown;
}
/**
 * Establishes a link between two existing full_product_name_t elements, allowing the document producer to define a combination of two products that form a new full_product_name entry.
 */
export interface Relationship {
  category: RelationshipCategory;
  full_product_name: FullProductName;
  product_reference: ReferenceTokenForProductInstance1;
  relates_to_product_reference: ReferenceTokenForProductInstance2;
  [k: string]: unknown;
}
/**
 * Is a container for the aggregation of all fields that are related to a single vulnerability in the document.
 */
export interface Vulnerability {
  acknowledgments?: VulnerabilityAcknowledgments;
  cve?: CVE;
  cwe?: CWE;
  discovery_date?: DiscoveryDate;
  flags?: ListOfFlags;
  ids?: ListOfIDs;
  involvements?: ListOfInvolvements;
  notes?: VulnerabilityNotes;
  product_status?: ProductStatus;
  references?: VulnerabilityReferences;
  release_date?: ReleaseDate;
  remediations?: ListOfRemediations;
  scores?: ListOfScores;
  threats?: ListOfThreats;
  title?: Title;
  [k: string]: unknown;
}
/**
 * Holds the MITRE standard Common Weakness Enumeration (CWE) for the weakness associated.
 */
export interface CWE {
  id: WeaknessID;
  name: WeaknessName;
  [k: string]: unknown;
}
/**
 * Contains product specific information in regard to this vulnerability as a single machine readable flag.
 */
export interface Flag {
  date?: DateOfTheFlag;
  group_ids?: ListOfProductGroupIds;
  label: LabelOfTheFlag;
  product_ids?: ListOfProductIds;
  [k: string]: unknown;
}
/**
 * Contains a single unique label or tracking ID for the vulnerability.
 */
export interface ID {
  system_name: SystemName;
  text: Text;
  [k: string]: unknown;
}
/**
 * Is a container, that allows the document producers to comment on the level of involvement (or engagement) of themselves or third parties in the vulnerability identification, scoping, and remediation process.
 */
export interface Involvement {
  date?: DateOfInvolvement;
  party: PartyCategory;
  status: PartyStatus;
  summary?: SummaryOfTheInvolvement;
  [k: string]: unknown;
}
/**
 * Contains different lists of product_ids which provide details on the status of the referenced product related to the current vulnerability.
 */
export interface ProductStatus {
  first_affected?: ListOfProductIds1;
  first_fixed?: ListOfProductIds2;
  fixed?: ListOfProductIds3;
  known_affected?: ListOfProductIds4;
  known_not_affected?: ListOfProductIds5;
  last_affected?: ListOfProductIds6;
  recommended?: ListOfProductIds7;
  under_investigation?: ListOfProductIds8;
  [k: string]: unknown;
}
/**
 * Specifies details on how to handle (and presumably, fix) a vulnerability.
 */
export interface Remediation {
  category: CategoryOfTheRemediation;
  date?: DateOfTheRemediation;
  details: DetailsOfTheRemediation;
  entitlements?: ListOfEntitlements;
  group_ids?: ListOfProductGroupIds;
  product_ids?: ListOfProductIds;
  restart_required?: RestartRequiredByRemediation;
  url?: URLToTheRemediation;
  [k: string]: unknown;
}
/**
 * Provides information on category of restart is required by this remediation to become effective.
 */
export interface RestartRequiredByRemediation {
  category: CategoryOfRestart;
  details?: AdditionalRestartInformation;
  [k: string]: unknown;
}
/**
 * Specifies information about (at least one) score of the vulnerability and for which products the given value applies.
 */
export interface Score {
  cvss_v2?: JSONSchemaForCommonVulnerabilityScoringSystemVersion20;
  cvss_v3?:
    | JSONSchemaForCommonVulnerabilityScoringSystemVersion30
    | JSONSchemaForCommonVulnerabilityScoringSystemVersion31;
  products: ListOfProductIds;
  [k: string]: unknown;
}
export interface JSONSchemaForCommonVulnerabilityScoringSystemVersion20 {
  /**
   * CVSS Version
   */
  version: "2.0";
  vectorString: string;
  accessVector?: "NETWORK" | "ADJACENT_NETWORK" | "LOCAL";
  accessComplexity?: "HIGH" | "MEDIUM" | "LOW";
  authentication?: "MULTIPLE" | "SINGLE" | "NONE";
  confidentialityImpact?: "NONE" | "PARTIAL" | "COMPLETE";
  integrityImpact?: "NONE" | "PARTIAL" | "COMPLETE";
  availabilityImpact?: "NONE" | "PARTIAL" | "COMPLETE";
  baseScore: number;
  exploitability?: "UNPROVEN" | "PROOF_OF_CONCEPT" | "FUNCTIONAL" | "HIGH" | "NOT_DEFINED";
  remediationLevel?:
    | "OFFICIAL_FIX"
    | "TEMPORARY_FIX"
    | "WORKAROUND"
    | "UNAVAILABLE"
    | "NOT_DEFINED";
  reportConfidence?: "UNCONFIRMED" | "UNCORROBORATED" | "CONFIRMED" | "NOT_DEFINED";
  temporalScore?: number;
  collateralDamagePotential?:
    | "NONE"
    | "LOW"
    | "LOW_MEDIUM"
    | "MEDIUM_HIGH"
    | "HIGH"
    | "NOT_DEFINED";
  targetDistribution?: "NONE" | "LOW" | "MEDIUM" | "HIGH" | "NOT_DEFINED";
  confidentialityRequirement?: "LOW" | "MEDIUM" | "HIGH" | "NOT_DEFINED";
  integrityRequirement?: "LOW" | "MEDIUM" | "HIGH" | "NOT_DEFINED";
  availabilityRequirement?: "LOW" | "MEDIUM" | "HIGH" | "NOT_DEFINED";
  environmentalScore?: number;
  [k: string]: unknown;
}
export interface JSONSchemaForCommonVulnerabilityScoringSystemVersion30 {
  /**
   * CVSS Version
   */
  version: "3.0";
  vectorString: string;
  attackVector?: "NETWORK" | "ADJACENT_NETWORK" | "LOCAL" | "PHYSICAL";
  attackComplexity?: "HIGH" | "LOW";
  privilegesRequired?: "HIGH" | "LOW" | "NONE";
  userInteraction?: "NONE" | "REQUIRED";
  scope?: "UNCHANGED" | "CHANGED";
  confidentialityImpact?: "NONE" | "LOW" | "HIGH";
  integrityImpact?: "NONE" | "LOW" | "HIGH";
  availabilityImpact?: "NONE" | "LOW" | "HIGH";
  baseScore: number;
  baseSeverity: "NONE" | "LOW" | "MEDIUM" | "HIGH" | "CRITICAL";
  exploitCodeMaturity?: "UNPROVEN" | "PROOF_OF_CONCEPT" | "FUNCTIONAL" | "HIGH" | "NOT_DEFINED";
  remediationLevel?:
    | "OFFICIAL_FIX"
    | "TEMPORARY_FIX"
    | "WORKAROUND"
    | "UNAVAILABLE"
    | "NOT_DEFINED";
  reportConfidence?: "UNKNOWN" | "REASONABLE" | "CONFIRMED" | "NOT_DEFINED";
  temporalScore?: number;
  temporalSeverity?: "NONE" | "LOW" | "MEDIUM" | "HIGH" | "CRITICAL";
  confidentialityRequirement?: "LOW" | "MEDIUM" | "HIGH" | "NOT_DEFINED";
  integrityRequirement?: "LOW" | "MEDIUM" | "HIGH" | "NOT_DEFINED";
  availabilityRequirement?: "LOW" | "MEDIUM" | "HIGH" | "NOT_DEFINED";
  modifiedAttackVector?: "NETWORK" | "ADJACENT_NETWORK" | "LOCAL" | "PHYSICAL" | "NOT_DEFINED";
  modifiedAttackComplexity?: "HIGH" | "LOW" | "NOT_DEFINED";
  modifiedPrivilegesRequired?: "HIGH" | "LOW" | "NONE" | "NOT_DEFINED";
  modifiedUserInteraction?: "NONE" | "REQUIRED" | "NOT_DEFINED";
  modifiedScope?: "UNCHANGED" | "CHANGED" | "NOT_DEFINED";
  modifiedConfidentialityImpact?: "NONE" | "LOW" | "HIGH" | "NOT_DEFINED";
  modifiedIntegrityImpact?: "NONE" | "LOW" | "HIGH" | "NOT_DEFINED";
  modifiedAvailabilityImpact?: "NONE" | "LOW" | "HIGH" | "NOT_DEFINED";
  environmentalScore?: number;
  environmentalSeverity?: "NONE" | "LOW" | "MEDIUM" | "HIGH" | "CRITICAL";
  [k: string]: unknown;
}
export interface JSONSchemaForCommonVulnerabilityScoringSystemVersion31 {
  /**
   * CVSS Version
   */
  version: "3.1";
  vectorString: string;
  attackVector?: "NETWORK" | "ADJACENT_NETWORK" | "LOCAL" | "PHYSICAL";
  attackComplexity?: "HIGH" | "LOW";
  privilegesRequired?: "HIGH" | "LOW" | "NONE";
  userInteraction?: "NONE" | "REQUIRED";
  scope?: "UNCHANGED" | "CHANGED";
  confidentialityImpact?: "NONE" | "LOW" | "HIGH";
  integrityImpact?: "NONE" | "LOW" | "HIGH";
  availabilityImpact?: "NONE" | "LOW" | "HIGH";
  baseScore: number;
  baseSeverity: "NONE" | "LOW" | "MEDIUM" | "HIGH" | "CRITICAL";
  exploitCodeMaturity?: "UNPROVEN" | "PROOF_OF_CONCEPT" | "FUNCTIONAL" | "HIGH" | "NOT_DEFINED";
  remediationLevel?:
    | "OFFICIAL_FIX"
    | "TEMPORARY_FIX"
    | "WORKAROUND"
    | "UNAVAILABLE"
    | "NOT_DEFINED";
  reportConfidence?: "UNKNOWN" | "REASONABLE" | "CONFIRMED" | "NOT_DEFINED";
  temporalScore?: number;
  temporalSeverity?: "NONE" | "LOW" | "MEDIUM" | "HIGH" | "CRITICAL";
  confidentialityRequirement?: "LOW" | "MEDIUM" | "HIGH" | "NOT_DEFINED";
  integrityRequirement?: "LOW" | "MEDIUM" | "HIGH" | "NOT_DEFINED";
  availabilityRequirement?: "LOW" | "MEDIUM" | "HIGH" | "NOT_DEFINED";
  modifiedAttackVector?: "NETWORK" | "ADJACENT_NETWORK" | "LOCAL" | "PHYSICAL" | "NOT_DEFINED";
  modifiedAttackComplexity?: "HIGH" | "LOW" | "NOT_DEFINED";
  modifiedPrivilegesRequired?: "HIGH" | "LOW" | "NONE" | "NOT_DEFINED";
  modifiedUserInteraction?: "NONE" | "REQUIRED" | "NOT_DEFINED";
  modifiedScope?: "UNCHANGED" | "CHANGED" | "NOT_DEFINED";
  modifiedConfidentialityImpact?: "NONE" | "LOW" | "HIGH" | "NOT_DEFINED";
  modifiedIntegrityImpact?: "NONE" | "LOW" | "HIGH" | "NOT_DEFINED";
  modifiedAvailabilityImpact?: "NONE" | "LOW" | "HIGH" | "NOT_DEFINED";
  environmentalScore?: number;
  environmentalSeverity?: "NONE" | "LOW" | "MEDIUM" | "HIGH" | "CRITICAL";
  [k: string]: unknown;
}
/**
 * Contains the vulnerability kinetic information. This information can change as the vulnerability ages and new information becomes available.
 */
export interface Threat {
  category: CategoryOfTheThreat;
  date?: DateOfTheThreat;
  details: DetailsOfTheThreat;
  group_ids?: ListOfProductGroupIds;
  product_ids?: ListOfProductIds;
  [k: string]: unknown;
}<|MERGE_RESOLUTION|>--- conflicted
+++ resolved
@@ -1,14 +1,3 @@
-<<<<<<< HEAD
-<!--
- This file is Free Software under the MIT License
- without warranty, see README.md and LICENSES/MIT.txt for details.
-
- SPDX-License-Identifier: Apache-2.0
-
- SPDX-FileCopyrightText: 2024 German Federal Office for Information Security (BSI) <https://www.bsi.bund.de>
- Software-Engineering: 2024 Intevation GmbH <https://intevation.de>
--->
-=======
 // This file is Free Software under the MIT License
 // without warranty, see README.md and LICENSES/MIT.txt for details.
 //
@@ -16,7 +5,6 @@
 //
 // SPDX-FileCopyrightText: 2024 German Federal Office for Information Security (BSI) <https://www.bsi.bund.de>
 //  Software-Engineering: 2024 Intevation GmbH <https://intevation.de>
->>>>>>> bc7631a8
 
 export enum WorkflowStates {
   NEW = "new",
