--- conflicted
+++ resolved
@@ -57,7 +57,7 @@
       activateClickOutside={false}
       width="w-45"
       backdrop={false}
-      class="bg-primary-700 static h-screen p-2"
+      class="static h-screen bg-primary-700 p-2"
       id="sidebar"
     >
       <Sidebar class="bg-primary-700" {activeUrl} {activeClass} {nonActiveClass}>
@@ -99,15 +99,10 @@
                 <i class="bx bx-bar-chart-square"></i>
               </svelte:fragment>
             </SidebarItem>
-<<<<<<< HEAD
-            <SidebarItem label="Configuration" href="/#/configuration">
-=======
             <SidebarItem
               label="Configuration"
-              href="javascript: void(0)"
-              nonActiveClass={notactivated}
+              href="/#/configuration"
             >
->>>>>>> 90bf442e
               <svelte:fragment slot="icon">
                 <i class="bx bx-cog"></i>
               </svelte:fragment>
