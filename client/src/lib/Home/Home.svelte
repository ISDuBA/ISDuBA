--- conflicted
+++ resolved
@@ -11,7 +11,7 @@
 <script lang="ts">
   import { appStore } from "$lib/store";
   import SectionHeader from "$lib/SectionHeader.svelte";
-<<<<<<< HEAD
+  import Queries from "./Queries.svelte";
   import AdvisoryTable from "$lib/table/AdvisoryTable.svelte";
 
   let columns = [
@@ -23,10 +23,6 @@
     "cvss_v2_score",
     "cvss_v3_score"
   ];
-=======
-  import NewAdvisories from "./NewAdvisories.svelte";
-  import Queries from "./Queries.svelte";
->>>>>>> 44b85ccd
 </script>
 
 <svelte:head>
@@ -36,10 +32,6 @@
 {#if $appStore.app.isUserLoggedIn}
   <SectionHeader title="Overview"></SectionHeader>
   <hr class="mb-6" />
-<<<<<<< HEAD
   <AdvisoryTable query="$state new workflow =" loadAdvisories={true} {columns}></AdvisoryTable>
-=======
-  <NewAdvisories></NewAdvisories>
   <Queries></Queries>
->>>>>>> 44b85ccd
 {/if}