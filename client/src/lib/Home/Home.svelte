--- conflicted
+++ resolved
@@ -30,10 +30,6 @@
 
 {#if $appStore.app.isUserLoggedIn}
   <SectionHeader title="Overview"></SectionHeader>
-<<<<<<< HEAD
   <hr class="mb-6" />
-  <NewAdvisories></NewAdvisories>
-=======
   <AdvisoryTable query="$state new workflow =" loadAdvisories={true} {columns}></AdvisoryTable>
->>>>>>> 23920780
 {/if}